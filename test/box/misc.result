--- conflicted
+++ resolved
@@ -329,7 +329,6 @@
 ...
 t;
 ---
-<<<<<<< HEAD
 - 0: box.error.UNKNOWN
   1: box.error.ILLEGAL_PARAMS
   2: box.error.MEMORY_ISSUE
@@ -480,178 +479,23 @@
   150: box.error.CANT_CREATE_COLLATION
   151: box.error.WRONG_COLLATION_OPTIONS
   152: box.error.NULLABLE_PRIMARY
-  153: box.error.NULLABLE_MISMATCH
-  154: box.error.SQL_BIND_VALUE
-  155: box.error.SQL_BIND_TYPE
-  156: box.error.SQL_BIND_PARAMETER_MAX
-  157: box.error.SQL_EXECUTE
-  158: box.error.SQL
-  159: box.error.SQL_BIND_NOT_FOUND
-  160: box.error.ACTION_MISMATCH
-  161: box.error.VIEW_MISSING_SQL
-  162: box.error.FOREIGN_KEY_CONSTRAINT
-  163: box.error.TRANSACTION_YIELD
-  164: box.error.NO_SUCH_GROUP
+  154: box.error.TRANSACTION_YIELD
+  155: box.error.NO_SUCH_GROUP
+  156: box.error.SQL_BIND_VALUE
+  157: box.error.SQL_BIND_TYPE
+  158: box.error.SQL_BIND_PARAMETER_MAX
+  159: box.error.SQL_EXECUTE
+  160: box.error.SQL
+  161: box.error.SQL_BIND_NOT_FOUND
+  162: box.error.ACTION_MISMATCH
+  163: box.error.VIEW_MISSING_SQL
+  164: box.error.FOREIGN_KEY_CONSTRAINT
   165: box.error.NO_SUCH_MODULE
   166: box.error.NO_SUCH_COLLATION
   167: box.error.CREATE_FK_CONSTRAINT
   168: box.error.DROP_FK_CONSTRAINT
   169: box.error.NO_SUCH_CONSTRAINT
   170: box.error.CONSTRAINT_EXISTS
-=======
-- - 'box.error.UNKNOWN_REPLICA : 62'
-  - 'box.error.WRONG_INDEX_RECORD : 106'
-  - 'box.error.NO_SUCH_TRIGGER : 34'
-  - 'box.error.SEQUENCE_EXISTS : 146'
-  - 'box.error.CHECKPOINT_IN_PROGRESS : 120'
-  - 'box.error.FIELD_TYPE : 23'
-  - 'box.error.WRONG_SPACE_FORMAT : 141'
-  - 'box.error.UNKNOWN_UPDATE_OP : 28'
-  - 'box.error.WRONG_COLLATION_OPTIONS : 151'
-  - 'box.error.CURSOR_NO_TRANSACTION : 80'
-  - 'box.error.ALTER_SEQUENCE : 143'
-  - 'box.error.INVALID_XLOG_NAME : 75'
-  - 'box.error.SAVEPOINT_EMPTY_TX : 60'
-  - 'box.error.NO_SUCH_FUNCTION : 51'
-  - 'box.error.ROLE_LOOP : 87'
-  - 'box.error.TUPLE_NOT_FOUND : 4'
-  - 'box.error.LOADING : 116'
-  - 'box.error.BACKUP_IN_PROGRESS : 129'
-  - 'box.error.DROP_USER : 44'
-  - 'box.error.MODIFY_INDEX : 14'
-  - 'box.error.PASSWORD_MISMATCH : 47'
-  - 'box.error.ACCESS_DENIED : 42'
-  - 'box.error.CANT_CREATE_COLLATION : 150'
-  - 'box.error.USER_EXISTS : 46'
-  - 'box.error.WAL_IO : 40'
-  - 'box.error.PROC_RET : 21'
-  - 'box.error.PRIV_GRANTED : 89'
-  - 'box.error.CREATE_SPACE : 9'
-  - 'box.error.GRANT : 88'
-  - 'box.error.INVALID_INDEX_FILE : 131'
-  - 'box.error.UNKNOWN_SCHEMA_OBJECT : 49'
-  - 'box.error.WRONG_DD_VERSION : 140'
-  - 'box.error.CREATE_ROLE : 84'
-  - 'box.error.VINYL_MAX_TUPLE_SIZE : 139'
-  - 'box.error.LOAD_FUNCTION : 99'
-  - 'box.error.INVALID_XLOG : 74'
-  - 'box.error.READ_VIEW_ABORTED : 130'
-  - 'box.error.TRANSACTION_CONFLICT : 97'
-  - 'box.error.GUEST_USER_PASSWORD : 96'
-  - 'box.error.PROC_C : 102'
-  - 'box.error.INVALID_RUN_FILE : 132'
-  - 'box.error.NONMASTER : 6'
-  - 'box.error.MEMTX_MAX_TUPLE_SIZE : 110'
-  - 'box.error.DROP_FUNCTION : 71'
-  - 'box.error.CFG : 59'
-  - 'box.error.NO_SUCH_FIELD : 37'
-  - 'box.error.CONNECTION_TO_SELF : 117'
-  - 'box.error.FUNCTION_MAX : 54'
-  - 'box.error.ILLEGAL_PARAMS : 1'
-  - 'box.error.PARTIAL_KEY : 136'
-  - 'box.error.SAVEPOINT_NO_TRANSACTION : 114'
-  - 'box.error.LOAD_MODULE : 138'
-  - 'box.error.FUNCTION_LANGUAGE : 100'
-  - 'box.error.ROLE_GRANTED : 90'
-  - 'box.error.CHECKPOINT_ROLLBACK : 134'
-  - 'box.error.NO_SUCH_USER : 45'
-  - 'box.error.CANT_UPDATE_PRIMARY_KEY : 94'
-  - 'box.error.EXACT_MATCH : 19'
-  - 'box.error.ROLE_EXISTS : 83'
-  - 'box.error.REPLICASET_UUID_IS_RO : 65'
-  - 'box.error.INDEX_TYPE : 13'
-  - 'box.error.NO_SUCH_PROC : 33'
-  - 'box.error.MEMORY_ISSUE : 2'
-  - 'box.error.KEY_PART_TYPE : 18'
-  - 'box.error.CREATE_FUNCTION : 50'
-  - 'box.error.ALREADY_RUNNING : 126'
-  - 'box.error.NO_SUCH_INDEX : 35'
-  - 'box.error.UNKNOWN_RTREE_INDEX_DISTANCE_TYPE : 103'
-  - 'box.error.TUPLE_FOUND : 3'
-  - 'box.error.VIEW_IS_RO : 113'
-  - 'box.error.LOCAL_INSTANCE_ID_IS_READ_ONLY : 128'
-  - 'box.error.FUNCTION_EXISTS : 52'
-  - 'box.error.UPDATE_ARG_TYPE : 26'
-  - 'box.error.CROSS_ENGINE_TRANSACTION : 81'
-  - 'box.error.FORMAT_MISMATCH_INDEX_PART : 27'
-  - 'box.error.FUNCTION_TX_ACTIVE : 30'
-  - 'box.error.injection : table: <address>
-  - 'box.error.ITERATOR_TYPE : 72'
-  - 'box.error.NO_SUCH_ENGINE : 57'
-  - 'box.error.COMMIT_IN_SUB_STMT : 122'
-  - 'box.error.TRANSACTION_YIELD : 154'
-  - 'box.error.UNSUPPORTED : 5'
-  - 'box.error.LAST_DROP : 15'
-  - 'box.error.SPACE_FIELD_IS_DUPLICATE : 149'
-  - 'box.error.DECOMPRESSION : 124'
-  - 'box.error.CREATE_SEQUENCE : 142'
-  - 'box.error.CREATE_USER : 43'
-  - 'box.error.SEQUENCE_OVERFLOW : 147'
-  - 'box.error.INSTANCE_UUID_MISMATCH : 66'
-  - 'box.error.RELOAD_CFG : 58'
-  - 'box.error.SYSTEM : 115'
-  - 'box.error.KEY_PART_IS_TOO_LONG : 118'
-  - 'box.error.MORE_THAN_ONE_TUPLE : 41'
-  - 'box.error.TRUNCATE_SYSTEM_SPACE : 137'
-  - 'box.error.NO_SUCH_SAVEPOINT : 61'
-  - 'box.error.VY_QUOTA_TIMEOUT : 135'
-  - 'box.error.PRIV_NOT_GRANTED : 91'
-  - 'box.error.WRONG_INDEX_OPTIONS : 108'
-  - 'box.error.INVALID_VYLOG_FILE : 133'
-  - 'box.error.INDEX_FIELD_COUNT_LIMIT : 127'
-  - 'box.error.BEFORE_REPLACE_RET : 53'
-  - 'box.error.USER_MAX : 56'
-  - 'box.error.INVALID_MSGPACK : 20'
-  - 'box.error.TUPLE_NOT_ARRAY : 22'
-  - 'box.error.KEY_PART_COUNT : 31'
-  - 'box.error.ALTER_SPACE : 12'
-  - 'box.error.ACTIVE_TRANSACTION : 79'
-  - 'box.error.EXACT_FIELD_COUNT : 38'
-  - 'box.error.DROP_SEQUENCE : 144'
-  - 'box.error.INVALID_XLOG_ORDER : 76'
-  - 'box.error.UNKNOWN_REQUEST_TYPE : 48'
-  - 'box.error.PROC_LUA : 32'
-  - 'box.error.SUB_STMT_MAX : 121'
-  - 'box.error.ROLE_NOT_GRANTED : 92'
-  - 'box.error.SPACE_EXISTS : 10'
-  - 'box.error.UPDATE_INTEGER_OVERFLOW : 95'
-  - 'box.error.MIN_FIELD_COUNT : 39'
-  - 'box.error.NO_SUCH_SPACE : 36'
-  - 'box.error.WRONG_INDEX_PARTS : 107'
-  - 'box.error.REPLICASET_UUID_MISMATCH : 63'
-  - 'box.error.UPDATE_FIELD : 29'
-  - 'box.error.INDEX_EXISTS : 85'
-  - 'box.error.SPLICE : 25'
-  - 'box.error.COMPRESSION : 119'
-  - 'box.error.INVALID_ORDER : 68'
-  - 'box.error.UNKNOWN : 0'
-  - 'box.error.NO_SUCH_GROUP : 155'
-  - 'box.error.TUPLE_FORMAT_LIMIT : 16'
-  - 'box.error.DROP_PRIMARY_KEY : 17'
-  - 'box.error.NULLABLE_PRIMARY : 152'
-  - 'box.error.NO_SUCH_SEQUENCE : 145'
-  - 'box.error.INJECTION : 8'
-  - 'box.error.INVALID_UUID : 64'
-  - 'box.error.IDENTIFIER : 70'
-  - 'box.error.TIMEOUT : 78'
-  - 'box.error.REPLICA_MAX : 73'
-  - 'box.error.NO_SUCH_ROLE : 82'
-  - 'box.error.DROP_SPACE : 11'
-  - 'box.error.MISSING_REQUEST_FIELD : 69'
-  - 'box.error.MISSING_SNAPSHOT : 93'
-  - 'box.error.WRONG_SPACE_OPTIONS : 111'
-  - 'box.error.READONLY : 7'
-  - 'box.error.RTREE_RECT : 101'
-  - 'box.error.UPSERT_UNIQUE_SECONDARY_KEY : 105'
-  - 'box.error.NO_CONNECTION : 77'
-  - 'box.error.UNSUPPORTED_PRIV : 98'
-  - 'box.error.WRONG_SCHEMA_VERSION : 109'
-  - 'box.error.ROLLBACK_IN_SUB_STMT : 123'
-  - 'box.error.PROTOCOL : 104'
-  - 'box.error.INVALID_XLOG_TYPE : 125'
-  - 'box.error.INDEX_PART_TYPE_MISMATCH : 24'
-  - 'box.error.UNSUPPORTED_INDEX_FEATURE : 112'
->>>>>>> c9dec54d
 ...
 test_run:cmd("setopt delimiter ''");
 ---
