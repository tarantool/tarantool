--- conflicted
+++ resolved
@@ -3447,41 +3447,7 @@
 /* {{{ Backup */
 
 static int
-<<<<<<< HEAD
 vinyl_engine_backup(struct engine *engine, const struct vclock *vclock,
-=======
-vy_backup_cb(const struct vy_log_record *record, void *cb_arg)
-{
-	struct vy_backup_arg *arg = cb_arg;
-
-	if (record->type == VY_LOG_CREATE_INDEX) {
-		arg->space_id = record->space_id;
-		arg->index_id = record->index_id;
-	}
-
-	if (record->type != VY_LOG_CREATE_RUN || record->is_dropped)
-		goto out;
-
-	char path[PATH_MAX];
-	for (int type = 0; type < vy_file_MAX; type++) {
-		if (type == VY_FILE_RUN_INPROGRESS ||
-		    type == VY_FILE_INDEX_INPROGRESS)
-			continue;
-		vy_run_snprint_path(path, sizeof(path), arg->env->path,
-				    arg->space_id, arg->index_id,
-				    record->run_id, type);
-		if (arg->cb(path, arg->cb_arg) != 0)
-			return -1;
-	}
-out:
-	if (++arg->loops % VY_YIELD_LOOPS == 0)
-		fiber_sleep(0);
-	return 0;
-}
-
-static int
-vinyl_engine_backup(struct engine *engine, struct vclock *vclock,
->>>>>>> 2239e023
 		    engine_backup_cb cb, void *cb_arg)
 {
 	struct vy_env *env = vy_env(engine);
@@ -3514,6 +3480,9 @@
 				continue;
 			char path[PATH_MAX];
 			for (int type = 0; type < vy_file_MAX; type++) {
+				if (type == VY_FILE_RUN_INPROGRESS ||
+				    type == VY_FILE_INDEX_INPROGRESS)
+					continue;
 				vy_run_snprint_path(path, sizeof(path),
 						    env->path,
 						    lsm_info->space_id,
