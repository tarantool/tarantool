/*
 * Copyright 2010-2016, Tarantool AUTHORS, please see AUTHORS file.
 *
 * Redistribution and use in source and binary forms, with or
 * without modification, are permitted provided that the following
 * conditions are met:
 *
 * 1. Redistributions of source code must retain the above
 *    copyright notice, this list of conditions and the
 *    following disclaimer.
 *
 * 2. Redistributions in binary form must reproduce the above
 *    copyright notice, this list of conditions and the following
 *    disclaimer in the documentation and/or other materials
 *    provided with the distribution.
 *
 * THIS SOFTWARE IS PROVIDED BY <COPYRIGHT HOLDER> ``AS IS'' AND
 * ANY EXPRESS OR IMPLIED WARRANTIES, INCLUDING, BUT NOT LIMITED
 * TO, THE IMPLIED WARRANTIES OF MERCHANTABILITY AND FITNESS FOR
 * A PARTICULAR PURPOSE ARE DISCLAIMED. IN NO EVENT SHALL
 * <COPYRIGHT HOLDER> OR CONTRIBUTORS BE LIABLE FOR ANY DIRECT,
 * INDIRECT, INCIDENTAL, SPECIAL, EXEMPLARY, OR CONSEQUENTIAL
 * DAMAGES (INCLUDING, BUT NOT LIMITED TO, PROCUREMENT OF
 * SUBSTITUTE GOODS OR SERVICES; LOSS OF USE, DATA, OR PROFITS; OR
 * BUSINESS INTERRUPTION) HOWEVER CAUSED AND ON ANY THEORY OF
 * LIABILITY, WHETHER IN CONTRACT, STRICT LIABILITY, OR TORT
 * (INCLUDING NEGLIGENCE OR OTHERWISE) ARISING IN ANY WAY OUT OF
 * THE USE OF THIS SOFTWARE, EVEN IF ADVISED OF THE POSSIBILITY OF
 * SUCH DAMAGE.
 */
#include "box/box.h"

#include "trivia/config.h"
#include "fiber_pool.h"
#include <say.h>
#include <scoped_guard.h>
#include "iproto.h"
#include "iproto_constants.h"
#include "recovery.h"
#include "wal.h"
#include "relay.h"
#include "applier.h"
#include <rmean.h>
#include "main.h"
#include "tuple.h"
#include "session.h"
#include "func.h"
#include "schema.h"
#include "engine.h"
#include "memtx_engine.h"
#include "memtx_index.h"
#include "sysview_engine.h"
#include "vinyl_engine.h"
#include "space.h"
#include "port.h"
#include "request.h"
#include "txn.h"
#include "user.h"
#include "cfg.h"
#include "iobuf.h"
#include "coio.h"
#include "replication.h" /* replica */
#include "title.h"
#include "lua/call.h" /* box_lua_call */
#include "iproto_port.h"
#include "xrow.h"
#include "xrow_io.h"
#include "xstream.h"
#include "authentication.h"
#include "path_lock.h"
#include "gc.h"
<<<<<<< HEAD
#include "sql.h"
=======
#include "systemd.h"
>>>>>>> 56b509fc

static char status[64] = "unknown";

static void title(const char *new_status)
{
	snprintf(status, sizeof(status), "%s", new_status);
	title_set_status(new_status);
	title_update();
	systemd_snotify("STATUS=%s", status);
}

bool box_snapshot_is_in_progress = false;
bool box_backup_is_in_progress = false;

/*
 * vclock of the checkpoint that is currently being backed up.
 */
static struct vclock box_backup_vclock;

/**
 * The instance is in read-write mode: the local checkpoint
 * and all write ahead logs are processed. For a replica,
 * it also means we've successfully connected to the master
 * and began receiving updates from it.
 */
static bool is_box_configured = false;
static bool is_ro = true;

/**
 * box.cfg{} will fail if one or more replicas can't be reached
 * within the given period.
 */
static const int REPLICATION_CFG_TIMEOUT = 10; /* seconds */

/* Use the shared instance of xstream for all appliers */
static struct xstream join_stream;
static struct xstream subscribe_stream;

/**
 * The pool of fibers in the transaction processor thread
 * working on incoming messages from net, wal and other
 * threads.
 */
static struct fiber_pool tx_fiber_pool;
/**
 * A separate endpoint for WAL wakeup messages, to
 * ensure that WAL messages are delivered even
 * if all fibers in tx_fiber_pool are used. Without
 * this endpoint, tx thread could deadlock when there
 * are too many messages in flight (gh-1892).
 */
static struct cbus_endpoint tx_prio_endpoint;

static void
box_check_writable(void)
{
	/* box is only writable if box.cfg.read_only == false and */
	if (is_ro)
		tnt_raise(LoggedError, ER_READONLY);
}

static void
box_check_memtx_min_tuple_size(ssize_t memtx_min_tuple_size)
{

	if (memtx_min_tuple_size < 8 || memtx_min_tuple_size > 1048280)
	tnt_raise(ClientError, ER_CFG, "memtx_min_tuple_size",
		  "specified value is out of bounds");
}

/**
 * Convert a request accessing a secondary key to a primary key undo
 * record, given it found a tuple.
 * Flush iproto header of the request to be reconstructed in txn_add_redo().
 *
 * @param request - request to fix
 * @param space - space corresponding to request
 * @param found_tuple - tuple found by secondary key
 */
static void
request_rebind_to_primary_key(struct request *request, struct space *space,
			      struct tuple *found_tuple)
{
	Index *primary = index_find_xc(space, 0);
	uint32_t key_len;
	char *key = tuple_extract_key(found_tuple,
			&primary->index_def->key_def, &key_len);
	if (key == NULL)
		diag_raise();
	request->key = key;
	request->key_end = key + key_len;
	request->index_id = 0;
	/* Clear the *body* to ensure it's rebuilt at commit. */
	request->header = NULL;
}

static void
process_rw(struct request *request, struct space *space, struct tuple **result)
{
	assert(iproto_type_is_dml(request->type));
	rmean_collect(rmean_box, request->type, 1);
	try {
		struct txn *txn = txn_begin_stmt(space);
		access_check_space(space, PRIV_W);
		struct tuple *tuple;
		switch (request->type) {
		case IPROTO_INSERT:
		case IPROTO_REPLACE:
			tuple = space->handler->executeReplace(txn, space,
							       request);


			break;
		case IPROTO_UPDATE:
			tuple = space->handler->executeUpdate(txn, space,
							      request);
			if (tuple && request->index_id != 0) {
				/*
				 * XXX: this is going to break with
				 * sync replication for cases when
				 * tuple is NULL, since the leader
				 * will be unable to certify such
				 * updates correctly.
				 */
				request_rebind_to_primary_key(request, space,
							      tuple);
			}
			break;
		case IPROTO_DELETE:
			tuple = space->handler->executeDelete(txn, space,
							      request);
			if (tuple && request->index_id != 0) {
				request_rebind_to_primary_key(request, space,
							      tuple);
			}
			break;
		case IPROTO_UPSERT:
			space->handler->executeUpsert(txn, space, request);
			tuple = NULL;
			break;
		default:
			tuple = NULL;
		}
		/*
		 * Pin the tuple locally before the commit,
		 * otherwise it may go away during yield in
		 * when WAL is written in autocommit mode.
		 */
		TupleRefNil ref(tuple);
		txn_commit_stmt(txn, request);
		if (result) {
			if (tuple)
				tuple_bless_xc(tuple);
			*result = tuple;
		}
	} catch (Exception *e) {
		txn_rollback_stmt();
		throw;
	}
}

void
box_set_ro(bool ro)
{
	is_ro = ro;
}

bool
box_is_ro(void)
{
	return is_ro;
}

struct wal_stream {
	struct xstream base;
	/** How many rows have been recovered so far. */
	size_t rows;
	/** Yield once per 'yield' rows. */
	size_t yield;
};

/**
 * A stub used in txn_commit() during local recovery. We "replay"
 * transactions during local recovery, with WAL turned off.
 * Since each transaction attempts to write itself to WAL at
 * commit, we need an implementation which would fake WAL write.
 */
struct recovery_journal {
	struct journal base;
	struct vclock *vclock;
};

/**
 * Use the current row LSN as commit LSN - vinyl needs to see the
 * exact same signature during local recovery to properly mark
 * min/max LSN of created LSM levels.
 */
int64_t
recovery_journal_write(struct journal *base,
		       struct journal_entry * /* entry */)
{
	struct recovery_journal *journal = (struct recovery_journal *) base;
	return vclock_sum(journal->vclock);
}

static inline void
recovery_journal_create(struct recovery_journal *journal, struct vclock *v)
{
	journal_create(&journal->base, recovery_journal_write, NULL);
	journal->vclock = v;
}

static inline void
apply_row(struct xstream *stream, struct xrow_header *row)
{
	assert(row->bodycnt == 1); /* always 1 for read */
	(void) stream;
	struct request *request = xrow_decode_request(row);
	struct space *space = space_cache_find(request->space_id);
	process_rw(request, space, NULL);
}

static void
apply_wal_row(struct xstream *stream, struct xrow_header *row)
{
	apply_row(stream, row);

	struct wal_stream *xstream =
		container_of(stream, struct wal_stream, base);
	/**
	 * Yield once in a while, but not too often,
	 * mostly to allow signal handling to take place.
	 */
	if (++xstream->rows % xstream->yield == 0)
		fiber_sleep(0);
}

static void
wal_stream_create(struct wal_stream *ctx, size_t wal_max_rows)
{
	xstream_create(&ctx->base, apply_wal_row);
	ctx->rows = 0;
	/**
	 * Make the yield logic covered by the functional test
	 * suite, which has a small setting for rows_per_wal.
	 * Each yield can take up to 1ms if there are no events,
	 * so we can't afford many of them during recovery.
	 */
	ctx->yield = (wal_max_rows >> 4)  + 1;
}

static void
apply_initial_join_row(struct xstream *stream, struct xrow_header *row)
{
	(void) stream;
	struct request *request = xrow_decode_request(row);
	struct space *space = space_cache_find(request->space_id);
	/* no access checks here - applier always works with admin privs */
	space->handler->applyInitialJoinRow(space, request);
}

/* {{{ configuration bindings */

static void
box_check_log(const char *log)
{
	char *error_msg;
	if (log == NULL)
		return;
	if (say_check_init_str(log, &error_msg) == -1) {
		auto guard = make_scoped_guard([=]{ free(error_msg); });
		tnt_raise(ClientError, ER_CFG, "log", error_msg);
	}
}

static void
box_check_uri(const char *source, const char *option_name)
{
	if (source == NULL)
		return;
	struct uri uri;

	/* URI format is [host:]service */
	if (uri_parse(&uri, source) || !uri.service) {
		tnt_raise(ClientError, ER_CFG, option_name,
			  "expected host:service or /unix.socket");
	}
}

static void
box_check_replication(void)
{
	int count = cfg_getarr_size("replication");
	for (int i = 0; i < count; i++) {
		const char *source = cfg_getarr_elem("replication", i);
		box_check_uri(source, "replication");
	}
}

static enum wal_mode
box_check_wal_mode(const char *mode_name)
{
	assert(mode_name != NULL); /* checked in Lua */
	int mode = strindex(wal_mode_STRS, mode_name, WAL_MODE_MAX);
	if (mode == WAL_MODE_MAX)
		tnt_raise(ClientError, ER_CFG, "wal_mode", mode_name);
	return (enum wal_mode) mode;
}

static void
box_check_readahead(int readahead)
{
	enum { READAHEAD_MIN = 128, READAHEAD_MAX = 2147483647 };
	if (readahead < (int) READAHEAD_MIN ||
	    readahead > (int) READAHEAD_MAX) {
		tnt_raise(ClientError, ER_CFG, "readahead",
			  "specified value is out of bounds");
	}
}

static int64_t
box_check_wal_max_rows(int64_t wal_max_rows)
{
	/* check rows_per_wal configuration */
	if (wal_max_rows <= 1) {
		tnt_raise(ClientError, ER_CFG, "rows_per_wal",
			  "the value must be greater than one");
	}
	return wal_max_rows;
}

static int64_t
box_check_wal_max_size(int64_t wal_max_size)
{
	/* check wal_max_bytes configuration */
	if (wal_max_size <= 1) {
		tnt_raise(ClientError, ER_CFG, "wal_max_size",
			  "the value must be greater than one");
	}
	return wal_max_size;
}

void
box_check_config()
{
	box_check_log(cfg_gets("log"));
	box_check_uri(cfg_gets("listen"), "listen");
	box_check_replication();
	box_check_readahead(cfg_geti("readahead"));
	box_check_wal_max_rows(cfg_geti64("rows_per_wal"));
	box_check_wal_max_size(cfg_geti64("wal_max_size"));
	box_check_wal_mode(cfg_gets("wal_mode"));
	box_check_memtx_min_tuple_size(cfg_geti64("memtx_min_tuple_size"));
	if (cfg_geti64("vinyl_page_size") > cfg_geti64("vinyl_range_size"))
		tnt_raise(ClientError, ER_CFG, "vinyl_page_size",
			  "can't be greater than vinyl_range_size");
	if (cfg_geti("vinyl_threads") < 2)
		tnt_raise(ClientError, ER_CFG, "vinyl_threads", "must be >= 2");
}

/*
 * Parse box.cfg.replication and create appliers.
 */
static struct applier **
cfg_get_replication(int *p_count)
{

	/* Use static buffer for result */
	static struct applier *appliers[VCLOCK_MAX];

	int count = cfg_getarr_size("replication");
	if (count >= VCLOCK_MAX) {
		tnt_raise(ClientError, ER_CFG, "replication",
				"too many replicas");
	}

	for (int i = 0; i < count; i++) {
		const char *source = cfg_getarr_elem("replication", i);
		struct applier *applier = applier_new(source,
						      &join_stream,
						      &subscribe_stream);
		if (applier == NULL) {
			/* Delete created appliers */
			while (--i >= 0)
				applier_delete(appliers[i]);
			return NULL;
		}
		appliers[i] = applier; /* link to the list */
	}

	*p_count = count;

	return appliers;
}

/*
 * Sync box.cfg.replication with the cluster registry, but
 * don't start appliers.
 */
static void
box_sync_replication(double timeout)
{
	int count = 0;
	struct applier **appliers = cfg_get_replication(&count);
	if (appliers == NULL)
		diag_raise();

	auto guard = make_scoped_guard([=]{
		for (int i = 0; i < count; i++)
			applier_delete(appliers[i]); /* doesn't affect diag */
	});

	applier_connect_all(appliers, count, timeout);
	replicaset_update(appliers, count);

	guard.is_active = false;
}

void
box_set_replication(void)
{
	if (!is_box_configured) {
		/*
		 * Do nothing, we're in local hot standby mode, this instance
		 * will automatically begin following the replica when local
		 * hot standby mode is finished, see box_cfg().
		 */
		return;
	}

	box_check_replication();
	/* Try to connect to all replicas within the timeout period */
	box_sync_replication(REPLICATION_CFG_TIMEOUT);
	replicaset_foreach(replica) {
		if (replica->applier != NULL)
			applier_resume(replica->applier);
	}
}

void
box_bind(void)
{
	const char *uri = cfg_gets("listen");
	box_check_uri(uri, "listen");
	iproto_bind(uri);
}

void
box_listen(void)
{
	iproto_listen();
}

void
box_set_log_level(void)
{
	say_set_log_level(cfg_geti("log_level"));
}

void
box_set_io_collect_interval(void)
{
	ev_set_io_collect_interval(loop(), cfg_getd("io_collect_interval"));
}

void
box_set_snap_io_rate_limit(void)
{
	MemtxEngine *memtx = (MemtxEngine *) engine_find("memtx");
	if (memtx)
		memtx->setSnapIoRateLimit(cfg_getd("snap_io_rate_limit"));
}

void
box_set_too_long_threshold(void)
{
	too_long_threshold = cfg_getd("too_long_threshold");
}

void
box_set_readahead(void)
{
	int readahead = cfg_geti("readahead");
	box_check_readahead(readahead);
	iobuf_set_readahead(readahead);
}

/* }}} configuration bindings */

/**
 * Execute a request against a given space id with
 * a variable-argument tuple described in format.
 *
 * @example: you want to insert 5 into space 1:
 * boxk(IPROTO_INSERT, 1, "[%u]", 5);
 *
 * @example: you want to set field 3 (base 0) of
 * a tuple with key [10, 20] in space 1 to 1000:
 * boxk(IPROTO_UPDATE, 1, "[%u%u][[%s%u%u]]", 10, 20, "=", 3, 1000);
 *
 * @note Since this is for internal use, it has
 * no boundary or misuse checks.
 */
int
boxk(int type, uint32_t space_id, const char *format, ...)
{
	va_list ap;
	struct request *request;
	request = region_alloc_object(&fiber()->gc, struct request);
	if (request == NULL)
		return -1;
	request_create(request, type);
	request->space_id = space_id;
	va_start(ap, format);
	size_t buf_size = mp_vformat(NULL, 0, format, ap);
	char *buf = (char *)region_alloc(&fiber()->gc, buf_size);
	va_end(ap);
	if (buf == NULL)
		return -1;
	va_start(ap, format);
	if (mp_vformat(buf, buf_size, format, ap) != buf_size)
		assert(0);
	va_end(ap);
	const char *data = buf;
	const char *data_end = buf + buf_size;
	switch (type) {
	case IPROTO_INSERT:
	case IPROTO_REPLACE:
		request->tuple = data;
		request->tuple_end = data_end;
		break;
	case IPROTO_DELETE:
		request->key = data;
		request->key_end = data_end;
		break;
	case IPROTO_UPDATE:
		request->key = data;
		mp_next(&data);
		request->key_end = data;
		request->tuple = data;
		mp_next(&data);
		request->tuple_end = data;
		request->index_base = 0;
		break;
	default:
		unreachable();
	}
	try {
		struct space *space = space_cache_find(space_id);
		process_rw(request, space, NULL);
	} catch (Exception *e) {
		return -1;
	}
	return 0;
}

int
box_return_tuple(box_function_ctx_t *ctx, box_tuple_t *tuple)
{
	try {
		port_add_tuple(ctx->port, tuple);
		return 0;
	} catch (Exception *e) {
		return -1;
	}
}

/* schema_find_id()-like method using only public API */
uint32_t
box_space_id_by_name(const char *name, uint32_t len)
{
	char buf[1 + 5 + BOX_NAME_MAX + 5];
	if (len > BOX_NAME_MAX)
		return BOX_ID_NIL;

	char *p = buf;
	p = mp_encode_array(p, 1);
	p = mp_encode_str(p, name, len);
	assert(p < buf + sizeof(buf));

	/* NOTE: error and missing key cases are indistinguishable */
	box_tuple_t *tuple;
	if (box_index_get(BOX_VSPACE_ID, 2, buf, p, &tuple) != 0)
		return BOX_ID_NIL;
	if (tuple == NULL)
		return BOX_ID_NIL;
	return box_tuple_field_u32(tuple, 0, BOX_ID_NIL);
}

uint32_t
box_index_id_by_name(uint32_t space_id, const char *name, uint32_t len)
{
	char buf[1 + 5 + BOX_NAME_MAX + 5];
	if (len > BOX_NAME_MAX)
		return BOX_ID_NIL;

	char *p = buf;
	p = mp_encode_array(p, 2);
	p = mp_encode_uint(p, space_id);
	p = mp_encode_str(p, name, len);
	assert(p < buf + sizeof(buf));

	/* NOTE: error and missing key cases are indistinguishable */
	box_tuple_t *tuple;
	if (box_index_get(BOX_VINDEX_ID, 2, buf, p, &tuple) != 0)
		return BOX_ID_NIL;
	if (tuple == NULL)
		return BOX_ID_NIL;
	return box_tuple_field_u32(tuple, 1, BOX_ID_NIL);
}
/** \endcond public */

int
box_process1(struct request *request, box_tuple_t **result)
{
	try {
		/* Allow to write to temporary spaces in read-only mode. */
		struct space *space = space_cache_find(request->space_id);
		if (!space->def.opts.temporary)
			box_check_writable();
		process_rw(request, space, result);
		return 0;
	} catch (Exception *e) {
		return -1;
	}
}

int
box_select(struct port *port, uint32_t space_id, uint32_t index_id,
	   int iterator, uint32_t offset, uint32_t limit,
	   const char *key, const char *key_end)
{
	rmean_collect(rmean_box, IPROTO_SELECT, 1);

	try {
		struct space *space = space_cache_find(space_id);
		access_check_space(space, PRIV_R);
		struct txn *txn = txn_begin_ro_stmt(space);
		space->handler->executeSelect(txn, space, index_id, iterator,
					      offset, limit, key, key_end, port);
		txn_commit_ro_stmt(txn);
		return 0;
	} catch (Exception *e) {
		txn_rollback_stmt();
		/* will be hanled by box.error() in Lua */
		return -1;
	}
}

int
box_insert(uint32_t space_id, const char *tuple, const char *tuple_end,
	   box_tuple_t **result)
{
	mp_tuple_assert(tuple, tuple_end);
	struct request *request;
	request = region_alloc_object_xc(&fiber()->gc, struct request);
	request_create(request, IPROTO_INSERT);
	request->space_id = space_id;
	request->tuple = tuple;
	request->tuple_end = tuple_end;
	return box_process1(request, result);
}

int
box_replace(uint32_t space_id, const char *tuple, const char *tuple_end,
	    box_tuple_t **result)
{
	mp_tuple_assert(tuple, tuple_end);
	struct request *request;
	request = region_alloc_object_xc(&fiber()->gc, struct request);
	request_create(request, IPROTO_REPLACE);
	request->space_id = space_id;
	request->tuple = tuple;
	request->tuple_end = tuple_end;
	return box_process1(request, result);
}

int
box_delete(uint32_t space_id, uint32_t index_id, const char *key,
	   const char *key_end, box_tuple_t **result)
{
	mp_tuple_assert(key, key_end);
	struct request *request;
	request = region_alloc_object_xc(&fiber()->gc, struct request);
	request_create(request, IPROTO_DELETE);
	request->space_id = space_id;
	request->index_id = index_id;
	request->key = key;
	request->key_end = key_end;
	return box_process1(request, result);
}

int
box_update(uint32_t space_id, uint32_t index_id, const char *key,
	   const char *key_end, const char *ops, const char *ops_end,
	   int index_base, box_tuple_t **result)
{
	mp_tuple_assert(key, key_end);
	mp_tuple_assert(ops, ops_end);
	struct request *request;
	request = region_alloc_object_xc(&fiber()->gc, struct request);
	request_create(request, IPROTO_UPDATE);
	request->space_id = space_id;
	request->index_id = index_id;
	request->key = key;
	request->key_end = key_end;
	request->index_base = index_base;
	/** Legacy: in case of update, ops are passed in in request tuple */
	request->tuple = ops;
	request->tuple_end = ops_end;
	return box_process1(request, result);
}

int
box_upsert(uint32_t space_id, uint32_t index_id, const char *tuple,
	   const char *tuple_end, const char *ops, const char *ops_end,
	   int index_base, box_tuple_t **result)
{
	mp_tuple_assert(ops, ops_end);
	mp_tuple_assert(tuple, tuple_end);
	struct request *request;
	request = region_alloc_object_xc(&fiber()->gc, struct request);
	request_create(request, IPROTO_UPSERT);
	request->space_id = space_id;
	request->index_id = index_id;
	request->ops = ops;
	request->ops_end = ops_end;
	request->tuple = tuple;
	request->tuple_end = tuple_end;
	request->index_base = index_base;
	return box_process1(request, result);
}

static void
space_truncate(struct space *space)
{
	if (!space_index(space, 0)) {
		/* empty space without indexes, nothing to truncate */
		return;
	}

	char key_buf[20];
	char *key_buf_end;
	key_buf_end = mp_encode_uint(key_buf, space_id(space));
	assert(key_buf_end <= key_buf + sizeof(key_buf));

	/* BOX_INDEX_ID is id of _index space, we need 0 index of that space */
	struct space *space_index = space_cache_find(BOX_INDEX_ID);
	Index *index = index_find_xc(space_index, 0);
	struct iterator *it = index->allocIterator();
	auto guard_it_free = make_scoped_guard([=]{
		it->free(it);
	});
	index->initIterator(it, ITER_EQ, key_buf, 1);
	int index_count = 0;
	struct tuple *indexes[BOX_INDEX_MAX] = { NULL };
	struct tuple *tuple;

	/* select all indexes of given space */
	auto guard_indexes_unref = make_scoped_guard([=]{
		for (int i = 0; i < index_count; i++)
			tuple_unref(indexes[i]);
	});
	while ((tuple = it->next(it)) != NULL) {
		tuple_ref_xc(tuple);
		indexes[index_count++] = tuple;
	}
	assert(index_count <= BOX_INDEX_MAX);

	/* box_delete() invalidates space pointer */
	uint32_t x_space_id = space_id(space);
	space = NULL;

	/* drop all selected indexes */
	for (int i = index_count - 1; i >= 0; --i) {
		uint32_t index_id = tuple_field_u32_xc(indexes[i], 1);
		key_buf_end = mp_encode_array(key_buf, 2);
		key_buf_end = mp_encode_uint(key_buf_end, x_space_id);
		key_buf_end = mp_encode_uint(key_buf_end, index_id);
		assert(key_buf_end <= key_buf + sizeof(key_buf));
		if (box_delete(BOX_INDEX_ID, 0, key_buf, key_buf_end, NULL))
			diag_raise();
	}

	/* create all indexes again, now they are empty */
	for (int i = 0; i < index_count; i++) {
		int64_t lsn = vclock_sum(&replicaset_vclock);
		/*
		 * The returned tuple is blessed and will be
		 * collected automatically.
		 */
		tuple = index_def_tuple_update_lsn(indexes[i], lsn);
		TupleRefNil ref(tuple);
		uint32_t bsize;
		const char *data = tuple_data_range(tuple, &bsize);
		if (box_insert(BOX_INDEX_ID, data, data + bsize, NULL))
			diag_raise();
	}
}

int
box_truncate(uint32_t space_id)
{
	try {
		struct space *space = space_cache_find(space_id);
		space_truncate(space);
		return 0;
	} catch (Exception *exc) {
		return -1;
	}
}

static inline void
box_register_replica(uint32_t id, const struct tt_uuid *uuid)
{
	if (boxk(IPROTO_INSERT, BOX_CLUSTER_ID, "[%u%s]",
		 (unsigned) id, tt_uuid_str(uuid)) != 0)
		diag_raise();
	assert(replica_by_uuid(uuid) != NULL);
}

/**
 * @brief Called when recovery/replication wants to add a new
 * replica to the replica set.
 * replica_set_id() is called as a commit trigger on _cluster
 * space and actually adds the replica to the replica set.
 * @param instance_uuid
 */
static void
box_on_join(const tt_uuid *instance_uuid)
{
	box_check_writable();
	struct replica *replica = replica_by_uuid(instance_uuid);
	if (replica != NULL)
		return; /* nothing to do - already registered */

	/** Find the largest existing replica id. */
	struct space *space = space_cache_find(BOX_CLUSTER_ID);
	class MemtxIndex *index = index_find_system(space, 0);
	struct iterator *it = index->position();
	index->initIterator(it, ITER_ALL, NULL, 0);
	struct tuple *tuple;
	/** Assign a new replica id. */
	uint32_t replica_id = 1;
	while ((tuple = it->next(it))) {
		if (tuple_field_u32_xc(tuple, 0) != replica_id)
			break;
		replica_id++;
	}
	box_register_replica(replica_id, instance_uuid);
}

static inline struct func *
access_check_func(const char *name, uint32_t name_len)
{
	struct func *func = func_by_name(name, name_len);
	struct session *session = current_session();
	struct credentials *credentials = &session->credentials;
	/*
	 * If the user has universal access, don't bother with checks.
	 * No special check for ADMIN user is necessary
	 * since ADMIN has universal access.
	 */
	if ((credentials->universal_access & PRIV_ALL) == PRIV_ALL)
		return func;
	uint8_t access = PRIV_X & ~credentials->universal_access;
	if (func == NULL || (func->def.uid != credentials->uid &&
	     access & ~func->access[credentials->auth_token].effective)) {
		/* Access violation, report error. */
		char name_buf[BOX_NAME_MAX + 1];
		snprintf(name_buf, sizeof(name_buf), "%.*s", name_len, name);
		struct user *user = user_find_xc(credentials->uid);
		tnt_raise(ClientError, ER_FUNCTION_ACCESS_DENIED,
			  priv_name(access), user->def.name, name_buf);
	}

	return func;
}

int
func_call(struct func *func, struct request *request, struct obuf *out)
{
	assert(func != NULL && func->def.language == FUNC_LANGUAGE_C);
	if (func->func == NULL)
		func_load(func);

	/* Create a call context */
	struct port port;
	port_create(&port);
	box_function_ctx_t ctx = { request, &port };

	/* Clear all previous errors */
	diag_clear(&fiber()->diag);
	assert(!in_txn()); /* transaction is not started */
	/* Call function from the shared library */
	int rc = func->func(&ctx, request->tuple, request->tuple_end);
	if (rc != 0) {
		if (diag_last_error(&fiber()->diag) == NULL) {
			/* Stored procedure forget to set diag  */
			diag_set(ClientError, ER_PROC_C, "unknown error");
		}
		goto error;
	}

	/* Push results to obuf */
	struct obuf_svp svp;
	if (iproto_prepare_select(out, &svp) != 0)
		goto error;

	if (request->type == IPROTO_CALL_16) {
		/* Tarantool < 1.7.1 compatibility */
		for (struct port_entry *entry = port.first;
		     entry != NULL; entry = entry->next) {
			if (tuple_to_obuf(entry->tuple, out) != 0) {
				obuf_rollback_to_svp(out, &svp);
				goto error;
			}
		}
		iproto_reply_select(out, &svp, request->header->sync, port.size);
	} else {
		assert(request->type == IPROTO_CALL);
		char *size_buf = (char *)
			obuf_alloc(out, mp_sizeof_array(port.size));
		if (size_buf == NULL)
			goto error;
		mp_encode_array(size_buf, port.size);
		for (struct port_entry *entry = port.first;
		     entry != NULL; entry = entry->next) {
			if (tuple_to_obuf(entry->tuple, out) != 0) {
				obuf_rollback_to_svp(out, &svp);
				goto error;
			}
		}
		iproto_reply_select(out, &svp, request->header->sync, 1);
	}

	port_destroy(&port);

	return 0;

error:
	port_destroy(&port);
	txn_rollback();
	return -1;
}

void
box_process_call(struct request *request, struct obuf *out)
{
	rmean_collect(rmean_box, IPROTO_CALL, 1);
	/**
	 * Find the function definition and check access.
	 */
	const char *name = request->key;
	uint32_t name_len = mp_decode_strl(&name);
	struct func *func = access_check_func(name, name_len);
	/*
	 * Sic: func == NULL means that perhaps the user has a global
	 * "EXECUTE" privilege, so no specific grant to a function.
	 */

	/**
	 * Change the current user id if the function is
	 * a set-definer-uid one. If the function is not
	 * defined, it's obviously not a setuid one.
	 */

	struct credentials orig_credentials;
	struct session *session = NULL;
	if (func && func->def.setuid) {
		/* Save original credentials */
		session = current_session();
		credentials_copy(&orig_credentials, &session->credentials);
		if (func->owner_credentials.auth_token >= BOX_USER_MAX) {
			/*
			 * Fill the cache upon first access, since
			 * when func is created, no user may
			 * be around to fill it (recovery of
			 * system spaces from a snapshot).
			 */
			struct user *owner = user_find_xc(func->def.uid);
			credentials_init(&func->owner_credentials,
					 owner->auth_token,
					 owner->def.uid);
		}
		/* Set credentials to function owner (SUID) */
		credentials_copy(&session->credentials,
				 &func->owner_credentials);
	}

	int rc;
	if (func && func->def.language == FUNC_LANGUAGE_C) {
		rc = func_call(func, request, out);
	} else {
		rc = box_lua_call(request, out);
	}

	if (func && func->def.setuid) {
		/* Restore original credentials after SUID */
		credentials_copy(&session->credentials, &orig_credentials);
	}

	if (rc != 0) {
		txn_rollback();
		diag_raise();
	}

	if (in_txn()) {
		/* The procedure forgot to call box.commit() */
		say_warn("a transaction is active at return from '%.*s'",
			name_len, name);
		txn_rollback();
	}
}

void
box_process_eval(struct request *request, struct obuf *out)
{
	rmean_collect(rmean_box, IPROTO_EVAL, 1);
	/* Check permissions */
	access_check_universe(PRIV_X);
	if (box_lua_eval(request, out) != 0) {
		txn_rollback();
		diag_raise();
	}

	if (in_txn()) {
		/* The procedure forgot to call box.commit() */
		const char *expr = request->key;
		uint32_t expr_len = mp_decode_strl(&expr);
		say_warn("a transaction is active at return from EVAL '%.*s'",
			expr_len, expr);
		txn_rollback();
	}
}

void
box_process_auth(struct request *request, struct obuf *out)
{
	rmean_collect(rmean_box, IPROTO_AUTH, 1);
	assert(request->type == IPROTO_AUTH);

	/* Check that bootstrap has been finished */
	if (!is_box_configured)
		tnt_raise(ClientError, ER_LOADING);

	const char *user = request->key;
	uint32_t len = mp_decode_strl(&user);
	authenticate(user, len, request->tuple, request->tuple_end);
	assert(request->header != NULL);
	iproto_reply_ok(out, request->header->sync);
}

void
box_process_join(struct ev_io *io, struct xrow_header *header)
{
	/*
	 * Tarantool 1.7 JOIN protocol diagram (gh-1113)
	 * =============================================
	 *
	 * Replica => Master
	 *
	 * => JOIN { INSTANCE_UUID: replica_uuid }
	 * <= OK { VCLOCK: start_vclock }
	 *    Replica has enough permissions and master is ready for JOIN.
	 *     - start_vclock - vclock of the latest master's checkpoint.
	 *
	 * <= INSERT
	 *    ...
	 *    Initial data: a stream of engine-specifc rows, e.g. snapshot
	 *    rows for memtx or dirty cursor data for Vinyl. Engine can
	 *    use REPLICA_ID, LSN and other fields for internal purposes.
	 *    ...
	 * <= INSERT
	 * <= OK { VCLOCK: stop_vclock } - end of initial JOIN stage.
	 *     - `stop_vclock` - master's vclock when it's done
	 *     done sending rows from the snapshot (i.e. vclock
	 *     for the end of final join).
	 *
	 * <= INSERT/REPLACE/UPDATE/UPSERT/DELETE { REPLICA_ID, LSN }
	 *    ...
	 *    Final data: a stream of WAL rows from `start_vclock` to
	 *    `stop_vclock`, inclusive. REPLICA_ID and LSN fields are
	 *    original values from WAL and master-master replication.
	 *    ...
	 * <= INSERT/REPLACE/UPDATE/UPSERT/DELETE { REPLICA_ID, LSN }
	 * <= OK { VCLOCK: current_vclock } - end of final JOIN stage.
	 *      - `current_vclock` - master's vclock after final stage.
	 *
	 * All packets must have the same SYNC value as initial JOIN request.
	 * Master can send ERROR at any time. Replica doesn't confirm rows
	 * by OKs. Either initial or final stream includes:
	 *  - Cluster UUID in _schema space
	 *  - Registration of master in _cluster space
	 *  - Registration of the new replica in _cluster space
	 */

	assert(header->type == IPROTO_JOIN);

	/* Decode JOIN request */
	struct tt_uuid instance_uuid = uuid_nil;
	xrow_decode_join(header, &instance_uuid);

	/* Check that bootstrap has been finished */
	if (!is_box_configured)
		tnt_raise(ClientError, ER_LOADING);

	/* Forbid connection to itself */
	if (tt_uuid_is_equal(&instance_uuid, &INSTANCE_UUID))
		tnt_raise(ClientError, ER_CONNECTION_TO_SELF);

	/* Check permissions */
	access_check_universe(PRIV_R);
	access_check_space(space_cache_find(BOX_CLUSTER_ID), PRIV_W);

	/* Check that we actually can register a new replica */
	box_check_writable();

	/* Forbid replication with disabled WAL */
	if (wal_mode() == WAL_NONE) {
		tnt_raise(ClientError, ER_UNSUPPORTED, "Replication",
			  "wal_mode = 'none'");
	}

	/* Remember start vclock. */
	struct vclock start_vclock;
	/*
	 * The only case when the directory index is empty is
	 * when someone has deleted a snapshot and tries to join
	 * as a replica. Our best effort is to not crash in such
	 * case: raise ER_MISSING_SNAPSHOT.
	 */
	if (gc_last_checkpoint(&start_vclock) < 0)
		tnt_raise(ClientError, ER_MISSING_SNAPSHOT);

	/* Respond to JOIN request with start_vclock. */
	struct xrow_header row;
	xrow_encode_vclock(&row, &start_vclock);
	row.sync = header->sync;
	coio_write_xrow(io, &row);

	/*
	 * Initial stream: feed replica with dirty data from engines.
	 */
	relay_initial_join(io->fd, header->sync, &start_vclock);
	say_info("initial data sent.");

	/**
	 * Call the server-side hook which stores the replica uuid
	 * in _cluster space after sending the last row but before
	 * sending OK - if the hook fails, the error reaches the
	 * client.
	 */
	box_on_join(&instance_uuid);

	/* Remember master's vclock after the last request */
	struct vclock stop_vclock;
	wal_checkpoint(&stop_vclock, false);

	/* Send end of initial stage data marker */
	xrow_encode_vclock(&row, &stop_vclock);
	row.sync = header->sync;
	coio_write_xrow(io, &row);

	/*
	 * Final stage: feed replica with WALs in range
	 * (start_vclock, stop_vclock).
	 */
	relay_final_join(io->fd, header->sync, &start_vclock, &stop_vclock);
	say_info("final data sent.");

	/* Send end of WAL stream marker */
	struct vclock current_vclock;
	wal_checkpoint(&current_vclock, false);
	xrow_encode_vclock(&row, &current_vclock);
	row.sync = header->sync;
	coio_write_xrow(io, &row);
}

void
box_process_subscribe(struct ev_io *io, struct xrow_header *header)
{
	assert(header->type == IPROTO_SUBSCRIBE);

	/* Check that bootstrap has been finished */
	if (!is_box_configured)
		tnt_raise(ClientError, ER_LOADING);

	struct tt_uuid replicaset_uuid = uuid_nil, replica_uuid = uuid_nil;
	struct vclock replica_clock;
	vclock_create(&replica_clock);
	xrow_decode_subscribe(header, &replicaset_uuid, &replica_uuid,
			      &replica_clock);

	/* Forbid connection to itself */
	if (tt_uuid_is_equal(&replica_uuid, &INSTANCE_UUID))
		tnt_raise(ClientError, ER_CONNECTION_TO_SELF);

	/* Check permissions */
	access_check_universe(PRIV_R);

	/**
	 * Check that the given UUID matches the UUID of the
	 * replica set this replica belongs to. Used to handshake
	 * replica connect, and refuse a connection from a replica
	 * which belongs to a different replica set.
	 */
	if (!tt_uuid_is_equal(&replicaset_uuid, &REPLICASET_UUID)) {
		tnt_raise(ClientError, ER_REPLICASET_UUID_MISMATCH,
			  tt_uuid_str(&replicaset_uuid),
			  tt_uuid_str(&REPLICASET_UUID));
	}

	/* Check replica uuid */
	struct replica *replica = replica_by_uuid(&replica_uuid);
	if (replica == NULL || replica->id == REPLICA_ID_NIL) {
		tnt_raise(ClientError, ER_UNKNOWN_REPLICA,
			  tt_uuid_str(&replica_uuid),
			  tt_uuid_str(&REPLICASET_UUID));
	}

	/* Forbid replication with disabled WAL */
	if (wal_mode() == WAL_NONE) {
		tnt_raise(ClientError, ER_UNSUPPORTED, "Replication",
			  "wal_mode = 'none'");
	}

	/*
	 * Send a response to SUBSCRIBE request, tell
	 * the replica how many rows we have in stock for it,
	 * and identify ourselves with our own replica id.
	 */
	struct xrow_header row;
	struct vclock current_vclock;
	wal_checkpoint(&current_vclock, true);
	xrow_encode_vclock(&row, &current_vclock);
	/*
	 * Identify the message with the replica id of this
	 * instance, this is the only way for a replica to find
	 * out the id of the instance it has connected to.
	 */
	struct replica *self = replica_by_uuid(&INSTANCE_UUID);
	assert(self != NULL); /* the local registration is read-only */
	row.replica_id = self->id;
	row.sync = header->sync;
	coio_write_xrow(io, &row);

	/*
	 * Process SUBSCRIBE request via replication relay
	 * Send current recovery vector clock as a marker
	 * of the "current" state of the master. When
	 * replica fetches rows up to this position,
	 * it enters read-write mode.
	 *
	 * @todo: this is not implemented, this is imperfect, and
	 * this is buggy in case there is rollback followed by
	 * a stall in updates (in this case replica may hang
	 * indefinitely).
	 */
	relay_subscribe(io->fd, header->sync, replica, &replica_clock);
}

/** Insert a new cluster into _schema */
static void
box_set_replicaset_uuid()
{
	tt_uuid uu;
	/* Generate a new replica set UUID */
	tt_uuid_create(&uu);
	/* Save replica set UUID in _schema */
	if (boxk(IPROTO_REPLACE, BOX_SCHEMA_ID, "[%s%s]", "cluster",
		 tt_uuid_str(&uu)))
		diag_raise();
}

void
box_free(void)
{
	/*
	 * See gh-584 "box_free() is called even if box is not
	 * initialized
	 */
	if (is_box_configured) {
#if 0
		session_free();
		replication_free();
		sql_free();
		user_cache_free();
		schema_free();
		tuple_free();
		port_free();
#endif
		gc_free();
		engine_shutdown();
		wal_thread_stop();
	}
}

static void
engine_init()
{
	/*
	 * Sic: order is important here, since
	 * memtx must be the first to participate
	 * in snapshotting (in enigne_foreach order),
	 * so it must be registered first.
	 */
	MemtxEngine *memtx = new MemtxEngine(cfg_gets("memtx_dir"),
					     cfg_geti("force_recovery"),
					     cfg_getd("memtx_memory"),
					     cfg_geti("memtx_min_tuple_size"),
					     cfg_geti("memtx_max_tuple_size"),
					     cfg_getd("slab_alloc_factor"));
	engine_register(memtx);

	SysviewEngine *sysview = new SysviewEngine();
	engine_register(sysview);

	VinylEngine *vinyl = new VinylEngine();
	vinyl->init();
	engine_register(vinyl);
}

/**
 * Initialize the first replica of a new replica set.
 */
static void
bootstrap_master(void)
{
	engine_bootstrap();

	uint32_t replica_id = 1;

	/* Unregister a local replica if it was registered by bootstrap.bin */
	if (boxk(IPROTO_DELETE, BOX_CLUSTER_ID, "[%u]", 1) != 0)
		diag_raise();

	/* Register the first replica in the replica set */
	box_register_replica(replica_id, &INSTANCE_UUID);
	assert(replica_by_uuid(&INSTANCE_UUID)->id == 1);

	/* Register other cluster members */
	replicaset_foreach(replica) {
		if (tt_uuid_is_equal(&replica->uuid, &INSTANCE_UUID))
			continue;
		assert(replica->applier != NULL);
		box_register_replica(++replica_id, &replica->uuid);
		assert(replica->id == replica_id);
	}

	/* Generate UUID of a new replica set */
	box_set_replicaset_uuid();
}

/**
 * Bootstrap from the remote master
 * \pre  master->applier->state == APPLIER_CONNECTED
 * \post master->applier->state == APPLIER_READY
 *
 * @param[out] start_vclock  the vector time of the master
 *                           at the moment of replica bootstrap
 */
static void
bootstrap_from_master(struct replica *master)
{
	struct applier *applier = master->applier;
	assert(applier != NULL);
	applier_resume_to_state(applier, APPLIER_READY, TIMEOUT_INFINITY);
	assert(applier->state == APPLIER_READY);

	say_info("bootstraping replica from %s",
		 sio_strfaddr(&applier->addr, applier->addr_len));

	/*
	 * Send JOIN request to master
	 * See box_process_join().
	 */

	assert(!tt_uuid_is_nil(&INSTANCE_UUID));
	applier_resume_to_state(applier, APPLIER_INITIAL_JOIN, TIMEOUT_INFINITY);

	/*
	 * Process initial data (snapshot or dirty disk data).
	 */
	engine_begin_initial_recovery(NULL);


	applier_resume_to_state(applier, APPLIER_FINAL_JOIN, TIMEOUT_INFINITY);
	/*
	 * Process final data (WALs).
	 */
	engine_begin_final_recovery();
	struct recovery_journal journal;
	recovery_journal_create(&journal, &replicaset_vclock);
	journal_set(&journal.base);

	applier_resume_to_state(applier, APPLIER_JOINED, TIMEOUT_INFINITY);

	/* Clear the pointer to journal before it goes out of scope */
	journal_set(NULL);

	/* Finalize the new replica */
	engine_end_recovery();

	/* Switch applier to initial state */
	applier_resume_to_state(applier, APPLIER_READY, TIMEOUT_INFINITY);
	assert(applier->state == APPLIER_READY);
}

/**
 * Bootstrap a new instance either as the first master in a
 * replica set or as a replica of an existing master.
 *
 * @param[out] start_vclock  the start vector time of the new
 * instance
 */
static void
bootstrap()
{
	/* Use the first replica by URI as a bootstrap leader */
	struct replica *master = replicaset_first();
	assert(master == NULL || master->applier != NULL);

	if (master != NULL && !tt_uuid_is_equal(&master->uuid, &INSTANCE_UUID)) {
		bootstrap_from_master(master);
	} else {
		bootstrap_master();
	}
	if (engine_begin_checkpoint() ||
	    engine_commit_checkpoint(&replicaset_vclock))
		panic("failed to save a snapshot");
}

static void
tx_prio_cb(struct ev_loop *loop, ev_watcher *watcher, int events)
{
	(void) loop;
	(void) events;
	struct cbus_endpoint *endpoint = (struct cbus_endpoint *)watcher->data;
	cbus_process(endpoint);
}

void
box_init(void)
{
	user_cache_init();
	/*
	 * The order is important: to initialize sessions,
	 * we need to access the admin user, which is used
	 * as a default session user when running triggers.
	 */
	session_init();
}

bool
box_is_configured(void)
{
	return is_box_configured;
}

static inline void
box_cfg_xc(void)
{
	tuple_init();

	/* Join the cord interconnect as "tx" endpoint. */
	fiber_pool_create(&tx_fiber_pool, "tx", FIBER_POOL_SIZE,
			  FIBER_POOL_IDLE_TIMEOUT);
	/* Add an extra endpoint for WAL wake up/rollback messages. */
	cbus_endpoint_create(&tx_prio_endpoint, "tx_prio", tx_prio_cb, &tx_prio_endpoint);

	rmean_box = rmean_new(iproto_type_strs, IPROTO_TYPE_STAT_MAX);
	rmean_error = rmean_new(rmean_error_strings, RMEAN_ERROR_LAST);

	if (gc_init(cfg_gets("memtx_dir")) < 0)
		diag_raise();

	engine_init();

	schema_init();

	replication_init();
	port_init();
	iproto_init();
	wal_thread_start();
	sql_init();

	title("loading");

	box_set_too_long_threshold();
	xstream_create(&join_stream, apply_initial_join_row);
	xstream_create(&subscribe_stream, apply_row);

	struct vclock checkpoint_vclock;
	vclock_create(&checkpoint_vclock);
	int64_t lsn = gc_last_checkpoint(&checkpoint_vclock);
	/*
	 * Lock the write ahead log directory to avoid multiple
	 * instances running in the same dir.
	 */
	if (path_lock(cfg_gets("wal_dir"), &wal_dir_lock) < 0)
		diag_raise();
	if (wal_dir_lock < 0) {
		/**
		 * The directory is busy and hot standby mode is off:
		 * refuse to start. In hot standby mode, a busy
		 * WAL dir must contain at least one xlog.
		 */
		if (!cfg_geti("hot_standby") || lsn == -1)
			tnt_raise(ClientError, ER_ALREADY_RUNNING, cfg_gets("wal_dir"));
	} else {
		/*
		 * Try to bind the port before recovery, to fail
		 * early if the port is busy. In hot standby mode,
		 * the port is most likely busy.
		 */
		box_bind();
	}
	if (lsn != -1) {
		struct wal_stream wal_stream;
		wal_stream_create(&wal_stream, cfg_geti64("rows_per_wal"));

		struct recovery *recovery;
		recovery = recovery_new(cfg_gets("wal_dir"),
					cfg_geti("force_recovery"),
					&checkpoint_vclock);
		auto guard = make_scoped_guard([=]{ recovery_delete(recovery); });

		/*
		 * recovery->vclock is needed by Vinyl to filter
		 * WAL rows that were dumped before restart.
		 *
		 * XXX: Passing an internal member of the recovery
		 * object to an engine is an ugly hack. Instead we
		 * should introduce Engine::applyWALRow method and
		 * explicitly pass the statement LSN to it.
		 */
		engine_begin_initial_recovery(&recovery->vclock);
		MemtxEngine *memtx = (MemtxEngine *) engine_find("memtx");
		/**
		 * We explicitly request memtx to recover its
		 * snapshot as a separate phase since it contains
		 * data for system spaces, and triggers on
		 * recovery of system spaces issue DDL events in
		 * other engines.
		 */
		memtx->recoverSnapshot(&checkpoint_vclock);

		struct recovery_journal journal;
		recovery_journal_create(&journal, &recovery->vclock);
		journal_set(&journal.base);

		engine_begin_final_recovery();
		title("orphan");
		recovery_follow_local(recovery, &wal_stream.base, "hot_standby",
				      cfg_getd("wal_dir_rescan_delay"));
		title("hot_standby");

		assert(!tt_uuid_is_nil(&INSTANCE_UUID));
		/*
		 * Leave hot standby mode, if any, only
		 * after acquiring the lock.
		 */
		if (wal_dir_lock < 0) {
			say_info("Entering hot standby mode");
			while (true) {
				if (path_lock(cfg_gets("wal_dir"),
					      &wal_dir_lock))
					diag_raise();
				if (wal_dir_lock >= 0)
					break;
				fiber_sleep(0.1);
			}
			box_bind();
		}
		recovery_finalize(recovery, &wal_stream.base);
		engine_end_recovery();

		/* Clear the pointer to journal before it goes out of scope */
		journal_set(NULL);
		/*
		 * Initialize the replica set vclock from recovery.
		 * The local WAL may contain rows from remote masters,
		 * so we must reflect this in replicaset_vclock to
		 * not attempt to apply these rows twice.
		 */
		vclock_copy(&replicaset_vclock, &recovery->vclock);

		/** Begin listening only when the local recovery is complete. */
		box_listen();
		/* Wait for the cluster to start up */
		box_sync_replication(TIMEOUT_INFINITY);
	} else {
		tt_uuid_create(&INSTANCE_UUID);
		/*
		 * Begin listening on the socket to enable
		 * master-master replication leader election.
		 */
		box_listen();

		/* Wait for the  cluster to start up */
		box_sync_replication(TIMEOUT_INFINITY);

		/* Bootstrap a new master */
		bootstrap();
	}
	fiber_gc();

	/* Check for correct registration of the instance in _cluster */
	{
		struct replica *self = replica_by_uuid(&INSTANCE_UUID);
		if (self == NULL || self->id == REPLICA_ID_NIL) {
			tnt_raise(ClientError, ER_UNKNOWN_REPLICA,
				  tt_uuid_str(&INSTANCE_UUID),
				  tt_uuid_str(&REPLICASET_UUID));
		}
	}

	/* Start WAL writer */
	int64_t wal_max_rows = box_check_wal_max_rows(cfg_geti64("rows_per_wal"));
	int64_t wal_max_size = box_check_wal_max_size(cfg_geti64("wal_max_size"));
	enum wal_mode wal_mode = box_check_wal_mode(cfg_gets("wal_mode"));
	wal_init(wal_mode, cfg_gets("wal_dir"), &INSTANCE_UUID,
		 &replicaset_vclock, wal_max_rows, wal_max_size);

	rmean_cleanup(rmean_box);

	/* Follow replica */
	replicaset_foreach(replica) {
		if (replica->applier != NULL)
			applier_resume(replica->applier);
	}

	title("running");
	say_info("ready to accept requests");

	fiber_gc();
	is_box_configured = true;
}

void
box_cfg(void)
{
	try {
		box_cfg_xc();
	} catch (Exception *e) {
		e->log();
		panic("can't initialize storage: %s", e->get_errmsg());
	}
}

/**
 * box.coredump() forks to save a core. The entire
 * server forks in box.cfg{} if background=true.
 */
void
box_atfork()
{
	wal_atfork();
}

int
box_snapshot()
{
	/* Signal arrived before box.cfg{} */
	if (! is_box_configured)
		return 0;
	int rc = 0;
	if (box_snapshot_is_in_progress) {
		diag_set(ClientError, ER_CHECKPOINT_IN_PROGRESS);
		return -1;
	}
	box_snapshot_is_in_progress = true;
	/* create snapshot file */
	latch_lock(&schema_lock);
	if ((rc = engine_begin_checkpoint()))
		goto end;

	struct vclock vclock;
	if ((rc = wal_checkpoint(&vclock, true))) {
		tnt_error(ClientError, ER_CHECKPOINT_ROLLBACK);
		goto end;
	}
	rc = engine_commit_checkpoint(&vclock);
end:
	if (rc)
		engine_abort_checkpoint();
	latch_unlock(&schema_lock);
	box_snapshot_is_in_progress = false;
	return rc;
}

int
box_backup_start(box_backup_cb cb, void *cb_arg)
{
	if (box_backup_is_in_progress) {
		diag_set(ClientError, ER_BACKUP_IN_PROGRESS);
		return -1;
	}
	if (gc_ref_last_checkpoint(&box_backup_vclock) < 0) {
		diag_set(ClientError, ER_MISSING_SNAPSHOT);
		return -1;
	}
	box_backup_is_in_progress = true;
	int rc = engine_backup(&box_backup_vclock, cb, cb_arg);
	if (rc != 0) {
		gc_unref_checkpoint(&box_backup_vclock);
		box_backup_is_in_progress = false;
	}
	return rc;
}

void
box_backup_stop(void)
{
	if (box_backup_is_in_progress) {
		gc_unref_checkpoint(&box_backup_vclock);
		box_backup_is_in_progress = false;
	}
}

const char *
box_status(void)
{
    return status;
}<|MERGE_RESOLUTION|>--- conflicted
+++ resolved
@@ -69,11 +69,8 @@
 #include "authentication.h"
 #include "path_lock.h"
 #include "gc.h"
-<<<<<<< HEAD
 #include "sql.h"
-=======
 #include "systemd.h"
->>>>>>> 56b509fc
 
 static char status[64] = "unknown";
 
