box.flags = { BOX_RETURN_TUPLE = 0x01, BOX_ADD = 0x02, BOX_REPLACE = 0x04 }

--
--
--
function box.select_limit(space, index, offset, limit, ...)
    local part_count = select('#', ...)
    return box.process(17,
                       box.pack('iiiiii'..string.rep('p', part_count),
                                 space,
                                 index,
                                 offset,
                                 limit,
                                 1, -- key count
                                 part_count, -- key part count
                                 ...))
end

function box.dostring(s, ...)
    local chunk, message = loadstring(s)
    if chunk == nil then
        error(message, 2)
    end
    return chunk(...)
end

--
--
--
function box.select(space, index, ...)
    local part_count = select('#', ...)
    return box.process(17,
                       box.pack('iiiiii'..string.rep('p', part_count),
                                 space,
                                 index,
                                 0, -- offset
                                 4294967295, -- limit
                                 1, -- key count
                                 part_count, -- key part count
                                 ...))
end

--
-- Select a range of tuples in a given namespace via a given
-- index. If key is NULL, starts from the beginning, otherwise
-- starts from the key.
--
function box.select_range(sno, ino, limit, ...)
    return box.space[tonumber(sno)].index[tonumber(ino)]:select_range(tonumber(limit), ...)
end

--
-- Select a range of tuples in a given namespace via a given
-- index in reverse order. If key is NULL, starts from the end, otherwise
-- starts from the key.
--
function box.select_reverse_range(sno, ino, limit, ...)
    return box.space[tonumber(sno)].index[tonumber(ino)]:select_reverse_range(tonumber(limit), ...)
end

--
-- delete can be done only by the primary key, whose
-- index is always 0. It doesn't accept compound keys
--
function box.delete(space, ...)
    local part_count = select('#', ...)
    return box.process(21,
                       box.pack('iii'..string.rep('p', part_count),
                                 space,
                                 box.flags.BOX_RETURN_TUPLE,  -- flags
                                 part_count, -- key part count
                                 ...))
end

-- insert or replace a tuple
function box.replace(space, ...)
    local part_count = select('#', ...)
    return box.process(13,
                       box.pack('iii'..string.rep('p', part_count),
                                 space,
                                 box.flags.BOX_RETURN_TUPLE,  -- flags
                                 part_count, -- key part count
                                 ...))
end

-- insert a tuple (produces an error if the tuple already exists)
function box.insert(space, ...)
    local part_count = select('#', ...)
    return box.process(13,
                       box.pack('iii'..string.rep('p', part_count),
                                space,
                                bit.bor(box.flags.BOX_RETURN_TUPLE,
                                        box.flags.BOX_ADD),  -- flags
                                part_count, -- key part count
                                ...))
end

--
function box.update(space, key, format, ...)
    local op_count = select('#', ...)/2
    if type(key) == 'table' then
        part_count = #key
        return box.process(19,
                    box.pack('iii'..string.rep('p', part_count),
                        space, box.flags.BOX_RETURN_TUPLE, part_count,
                        unpack(key))..
                    box.pack('i'..format, op_count, ...))
    else
        return box.process(19,
                    box.pack('iiipi'..format,
                        space, box.flags.BOX_RETURN_TUPLE, 1,
                        key, op_count, ...))
    end
end

-- Assumes that spaceno has a TREE int32 (NUM) primary key
-- inserts a tuple after getting the next value of the
-- primary key and returns it back to the user
function box.auto_increment(spaceno, ...)
    spaceno = tonumber(spaceno)
    local max_tuple = box.space[spaceno].index[0].idx:max()
    local max = -1
    if max_tuple ~= nil then
        max = box.unpack('i', max_tuple[0])
    end
    return box.insert(spaceno, max + 1, ...)
end

--
-- Simple counter.
--
box.counter = {}

--
-- Increment counter identified by primary key.
-- Create counter if not exists.
-- Returns updated value of the counter.
--
function box.counter.inc(space, ...)
    local key = {...}
    local cnt_index = #key

    local tuple
    while true do
        tuple = box.update(space, key, '+p', cnt_index, 1)
        if tuple ~= nil then break end
        local data = {...}
        table.insert(data, 1)
        tuple = box.insert(space, unpack(data))
        if tuple ~= nil then break end
    end

    return box.unpack('i', tuple[cnt_index])
end

--
-- Decrement counter identified by primary key.
-- Delete counter if it decreased to zero.
-- Returns updated value of the counter.
--
function box.counter.dec(space, ...)
    local key = {...}
    local cnt_index = #key

    local tuple = box.select(space, 0, ...)
    if tuple == nil then return 0 end
    if box.unpack('i', tuple[cnt_index]) == 1 then
        box.delete(space, ...)
        return 0
    else
        tuple = box.update(space, key, '-p', cnt_index, 1)
        return box.unpack('i', tuple[cnt_index])
    end
end

function box.on_reload_configuration()
    local index_mt = {}
    -- __len and __index
    index_mt.len = function(index) return #index.idx end
    index_mt.__newindex = function(table, index)
        return error('Attempt to modify a read-only table') end
    index_mt.__index = index_mt
    -- min and max
    index_mt.min = function(index) return index.idx:min() end
    index_mt.max = function(index) return index.idx:max() end
    -- iteration
    index_mt.iterator = function(index, ...)
        return index.idx:iterator(...)
    end
    --
    -- pairs/next/prev methods are provided for backward compatibility purposes only
    index_mt.pairs = function(index)
        return index.idx.next, index.idx, nil
    end
    --
    local next_compat = function(idx, iterator_type, ...)
        local arg = {...}
        if #arg == 1 and type(arg[1]) == "userdata" then
            return idx:next(...)
        else
            return idx:next(iterator_type, ...)
        end
    end
    index_mt.next = function(index, ...)
        return next_compat(index.idx, box.index.GE, ...);
    end
    index_mt.prev = function(index, ...)
        return next_compat(index.idx, box.index.LE, ...);
    end
    index_mt.next_equal = function(index, ...)
        return next_compat(index.idx, box.index.EQ, ...);
    end
    index_mt.prev_equal = function(index, ...)
        return next_compat(index.idx, box.index.REQ, ...);
    end
    -- index subtree size
    index_mt.count = function(index, ...)
        return index.idx:count(...)
    end
    --
    index_mt.select_range = function(index, limit, ...)
        local range = {}
<<<<<<< HEAD
        for v in index:iterator(box.index.GE, ...) do
            if #range >= limit then
                break
            end
=======
        local iterator_state, v = index:next(...)
        while true do
            if (#range >= limit) or (iterator_state == nil) then break end
>>>>>>> 73591c5e
            table.insert(range, v)
            iterator_state, v = index:next(iterator_state)
        end
        return unpack(range)
    end
    index_mt.select_reverse_range = function(index, limit, ...)
        local range = {}
<<<<<<< HEAD
        for v in index:iterator(box.index.LE, ...) do
            if #range >= limit then
                break
            end
=======
        local iterator_state, v = index:prev(...)
        while true do
            if (#range >= limit) or (iterator_state == nil) then break end
>>>>>>> 73591c5e
            table.insert(range, v)
            iterator_state, v = index:prev(iterator_state)
        end
        return unpack(range)
    end
    --
    local space_mt = {}
    space_mt.len = function(space) return space.index[0]:len() end
    space_mt.__newindex = index_mt.__newindex
    space_mt.select = function(space, ...) return box.select(space.n, ...) end
    space_mt.select_range = function(space, ino, limit, ...)
        return space.index[ino]:select_range(limit, ...)
    end
    space_mt.select_reverse_range = function(space, ino, limit, ...)
        return space.index[ino]:select_reverse_range(limit, ...)
    end
    space_mt.select_limit = function(space, ino, offset, limit, ...)
        return box.select_limit(space.n, ino, offset, limit, ...)
    end
    space_mt.insert = function(space, ...) return box.insert(space.n, ...) end
    space_mt.update = function(space, ...) return box.update(space.n, ...) end
    space_mt.replace = function(space, ...) return box.replace(space.n, ...) end
    space_mt.delete = function(space, ...) return box.delete(space.n, ...) end
    space_mt.truncate = function(space)
        local pk = space.index[0].idx
        local part_count = pk:part_count()
        while #pk > 0 do
            for v in pk:iterator() do
                space:delete(v:slice(0, part_count))
            end
        end
    end
    space_mt.pairs = function(space) return space.index[0]:pairs() end
    space_mt.__index = space_mt
    for i, space in pairs(box.space) do
        rawset(space, 'n', i)
        setmetatable(space, space_mt)
        if type(space.index) == 'table' and space.enabled then
            for j, index in pairs(space.index) do
                rawset(index, 'idx', box.index.new(i, j))
                setmetatable(index, index_mt)
            end
        end
    end
end

require("bit")

-- vim: set et ts=4 sts<|MERGE_RESOLUTION|>--- conflicted
+++ resolved
@@ -220,16 +220,10 @@
     --
     index_mt.select_range = function(index, limit, ...)
         local range = {}
-<<<<<<< HEAD
         for v in index:iterator(box.index.GE, ...) do
             if #range >= limit then
                 break
             end
-=======
-        local iterator_state, v = index:next(...)
-        while true do
-            if (#range >= limit) or (iterator_state == nil) then break end
->>>>>>> 73591c5e
             table.insert(range, v)
             iterator_state, v = index:next(iterator_state)
         end
@@ -237,16 +231,10 @@
     end
     index_mt.select_reverse_range = function(index, limit, ...)
         local range = {}
-<<<<<<< HEAD
         for v in index:iterator(box.index.LE, ...) do
             if #range >= limit then
                 break
             end
-=======
-        local iterator_state, v = index:prev(...)
-        while true do
-            if (#range >= limit) or (iterator_state == nil) then break end
->>>>>>> 73591c5e
             table.insert(range, v)
             iterator_state, v = index:prev(iterator_state)
         end
