/*
 * Redistribution and use in source and binary forms, with or
 * without modification, are permitted provided that the following
 * conditions are met:
 *
 * 1. Redistributions of source code must retain the above
 *    copyright notice, this list of conditions and the
 *    following disclaimer.
 *
 * 2. Redistributions in binary form must reproduce the above
 *    copyright notice, this list of conditions and the following
 *    disclaimer in the documentation and/or other materials
 *    provided with the distribution.
 *
 * THIS SOFTWARE IS PROVIDED BY <COPYRIGHT HOLDER> ``AS IS'' AND
 * ANY EXPRESS OR IMPLIED WARRANTIES, INCLUDING, BUT NOT LIMITED
 * TO, THE IMPLIED WARRANTIES OF MERCHANTABILITY AND FITNESS FOR
 * A PARTICULAR PURPOSE ARE DISCLAIMED. IN NO EVENT SHALL
 * <COPYRIGHT HOLDER> OR CONTRIBUTORS BE LIABLE FOR ANY DIRECT,
 * INDIRECT, INCIDENTAL, SPECIAL, EXEMPLARY, OR CONSEQUENTIAL
 * DAMAGES (INCLUDING, BUT NOT LIMITED TO, PROCUREMENT OF
 * SUBSTITUTE GOODS OR SERVICES; LOSS OF USE, DATA, OR PROFITS; OR
 * BUSINESS INTERRUPTION) HOWEVER CAUSED AND ON ANY THEORY OF
 * LIABILITY, WHETHER IN CONTRACT, STRICT LIABILITY, OR TORT
 * (INCLUDING NEGLIGENCE OR OTHERWISE) ARISING IN ANY WAY OUT OF
 * THE USE OF THIS SOFTWARE, EVEN IF ADVISED OF THE POSSIBILITY OF
 * SUCH DAMAGE.
 */
#include "index.h"
#include "tree.h"
#include "say.h"
#include "tuple.h"
#include "pickle.h"
#include "exception.h"
#include "space.h"
#include "assoc.h"

static struct index_traits index_traits = {
	.allows_partial_key = true,
};

static struct index_traits hash_index_traits = {
	.allows_partial_key = false,
};

const char *field_data_type_strs[] = {"NUM", "NUM64", "STR", "\0"};
const char *index_type_strs[] = { "HASH", "TREE", "\0" };

STRS(iterator_type, ITERATOR_TYPE);

void
check_key_parts(struct key_def *key_def,
		int part_count, bool partial_key_allowed)
{
	if (part_count > key_def->part_count)
		tnt_raise(ClientError, :ER_KEY_PART_COUNT,
			  part_count, key_def->part_count);
	if (!partial_key_allowed && part_count < key_def->part_count)
		tnt_raise(ClientError, :ER_EXACT_MATCH,
			  part_count, key_def->part_count);
}

/* {{{ Index -- base class for all indexes. ********************/

@interface HashIndex: Index
- (void) reserve: (u32) n_tuples;
@end

@interface HashStrIndex: HashIndex {
	 struct mh_lstrptr_t *str_hash;
};
@end

@interface Hash64Index: HashIndex {
	struct mh_i64ptr_t *int64_hash;
};
@end

@interface Hash32Index: HashIndex {
	 struct mh_i32ptr_t *int_hash;
};
@end


@implementation Index

@class Hash32Index;
@class Hash64Index;
@class HashStrIndex;
@class TreeIndex;

+ (struct index_traits *) traits
{
	return &index_traits;
}

+ (Index *) alloc: (enum index_type) type
	 :(struct key_def *) key_def
	 :(struct space *) space
{
	switch (type) {
	case HASH:
		/* Hash index, check key type.
		 * Hash index always has a single-field key.
		 */
		switch (key_def->parts[0].type) {
		case NUM:
			return [Hash32Index alloc]; /* 32-bit integer hash */
		case NUM64:
			return [Hash64Index alloc]; /* 64-bit integer hash */
		case STRING:
			return [HashStrIndex alloc]; /* string hash */
		default:
			break;
		}
		break;
	case TREE:
		return [TreeIndex alloc: key_def :space];
	default:
		break;
	}
	panic("unsupported index type");
}

- (id) init: (struct key_def *) key_def_arg :(struct space *) space_arg
{
	self = [super init];
	if (self) {
		traits = [object_getClass(self) traits];
		key_def = key_def_arg;
		space = space_arg;
		position = [self allocIterator];
	}
	return self;
}

- (void) free
{
	position->free(position);
	[super free];
}

- (void) beginBuild
{
	[self subclassResponsibility: _cmd];
}

- (void) buildNext: (struct tuple *)tuple
{
	(void) tuple;
	[self subclassResponsibility: _cmd];
}

- (void) endBuild
{
	[self subclassResponsibility: _cmd];
}

- (void) build: (Index *) pk
{
	(void) pk;
	[self subclassResponsibility: _cmd];
}


- (size_t) size
{
	[self subclassResponsibility: _cmd];
	return 0;
}

- (struct tuple *) min
{
	[self subclassResponsibility: _cmd];
	return NULL;
}

- (struct tuple *) max
{
	[self subclassResponsibility: _cmd];
	return NULL;
}

- (struct tuple *) findByKey: (void *) key :(int) part_count
{
	check_key_parts(key_def, part_count, false);
	return [self findUnsafe: key :part_count];
}

- (struct tuple *) findUnsafe: (void *) key :(int) part_count
{
	(void) key;
	(void) part_count;
	[self subclassResponsibility: _cmd];
	return NULL;
}

- (struct tuple *) findByTuple: (struct tuple *) pattern
{
	(void) pattern;
	[self subclassResponsibility: _cmd];
	return NULL;
}

- (void) remove: (struct tuple *) tuple
{
	(void) tuple;
	[self subclassResponsibility: _cmd];
}

- (void) replace: (struct tuple *) old_tuple
	:(struct tuple *) new_tuple
{
	(void) old_tuple;
	(void) new_tuple;
	[self subclassResponsibility: _cmd];
}

- (struct iterator *) allocIterator
{
	[self subclassResponsibility: _cmd];
	return NULL;
}


- (void) initIterator: (struct iterator *) iterator
	:(enum iterator_type) type
	:(void *) key :(int) part_count
{
	(void) iterator;
	(void) type;
	(void) key;
	(void) part_count;
	[self subclassResponsibility: _cmd];
}


@end

/* }}} */

/* {{{ HashIndex -- base class for all hashes. ********************/

struct hash_i32_iterator {
	struct iterator base; /* Must be the first member. */
	struct mh_i32ptr_t *hash;
	mh_int_t h_pos;
};

<<<<<<< HEAD
void
hash_iterator_free(struct iterator *iterator)
{
	assert(iterator->free == hash_iterator_free);
	free(iterator);
=======
struct hash_i64_iterator {
	struct iterator base;
	struct mh_i64ptr_t *hash;
	mh_int_t h_pos;
};

struct hash_lstr_iterator {
	struct iterator base;
	struct mh_lstrptr_t *hash;
	mh_int_t h_pos;
};

struct tuple *
hash_iterator_i32_next(struct iterator *ptr)
{
	assert(iterator->next == hash_iterator_i32_next);
	struct hash_i32_iterator *it = (struct hash_i32_iterator *) ptr;

	while (it->h_pos < mh_end(it->hash)) {
		if (mh_exist(it->hash, it->h_pos))
			return mh_i32ptr_node(it->hash, it->h_pos++)->val;
		it->h_pos++;
	}
	return NULL;
>>>>>>> 73591c5e
}

static struct hash_iterator *
hash_iterator(struct iterator *iterator)
{
	assert(iterator->free == hash_iterator_free);
	return (struct hash_iterator *) iterator;
}
struct tuple *
hash_iterator_i64_next(struct iterator *ptr)
{
<<<<<<< HEAD
	struct hash_iterator *it = hash_iterator(iterator);
=======
	assert(iterator->next == hash_iterator_i64_next);
	struct hash_i64_iterator *it = (struct hash_i64_iterator *) ptr;
>>>>>>> 73591c5e

	while (it->h_pos < mh_end(it->hash)) {
		if (mh_exist(it->hash, it->h_pos))
			return mh_i64ptr_node(it->hash, it->h_pos++)->val;
		it->h_pos++;
	}
	return NULL;
}

struct tuple *
hash_iterator_lstr_next(struct iterator *ptr)
{
	assert(iterator->next == hash_iterator_lstr_next);
	struct hash_lstr_iterator *it = (struct hash_lstr_iterator *) ptr;

	while (it->h_pos < mh_end(it->hash)) {
		if (mh_exist(it->hash, it->h_pos))
			return mh_lstrptr_node(it->hash, it->h_pos++)->val;
		it->h_pos++;
	}
	return NULL;
}

static struct tuple *
hash_iterator_next_null(struct iterator *it __attribute__((unused)))
{
<<<<<<< HEAD
	return NULL;
=======
	assert(iterator->free == hash_iterator_free);
	free(iterator);
>>>>>>> 73591c5e
}

static struct tuple *
hash_iterator_eq(struct iterator *it)
{
	assert(it->next == hash_iterator_eq);
	it->next = hash_iterator_next_null;
	return hash_iterator_next(it);
}

@implementation HashIndex

+ (struct index_traits *) traits
{
	return &hash_index_traits;
}

- (void) reserve: (u32) n_tuples
{
	(void) n_tuples;
	[self subclassResponsibility: _cmd];
}

- (void) beginBuild
{
}

- (void) buildNext: (struct tuple *)tuple
{
	[self replace: NULL :tuple];
}

- (void) endBuild
{
}

- (void) build: (Index *) pk
{
	u32 n_tuples = [pk size];

	if (n_tuples == 0)
		return;

	[self reserve: n_tuples];

	say_info("Adding %"PRIu32 " keys to HASH index %"
		 PRIu32 "...", n_tuples, index_n(self));

	struct iterator *it = pk->position;
	struct tuple *tuple;
	[pk initIterator: it :ITER_ALL :NULL :0];

	while ((tuple = it->next(it)))
	      [self replace: NULL :tuple];
}

- (void) free
{
	[super free];
}

- (struct tuple *) min
{
	tnt_raise(ClientError, :ER_UNSUPPORTED, "Hash index", "min()");
	return NULL;
}

- (struct tuple *) max
{
	tnt_raise(ClientError, :ER_UNSUPPORTED, "Hash index", "max()");
	return NULL;
}

- (struct tuple *) findByTuple: (struct tuple *) tuple
{
	/* Hash index currently is always single-part. */
	void *field = tuple_field(tuple, key_def->parts[0].fieldno);
	if (field == NULL)
		tnt_raise(ClientError, :ER_NO_SUCH_FIELD,
			  key_def->parts[0].fieldno);
	return [self findUnsafe :field :1];
}

@end

/* }}} */

/* {{{ Hash32Index ************************************************/

static u32
int32_key_to_value(void *key)
{
	u32 key_size = load_varint32(&key);
	if (key_size != 4)
		tnt_raise(ClientError, :ER_KEY_FIELD_TYPE, "u32");
	return *((u32 *) key);
}


@implementation Hash32Index

- (void) reserve: (u32) n_tuples
{
	mh_i32ptr_reserve(int_hash, n_tuples, NULL, NULL);
}

- (void) free
{
	mh_i32ptr_destroy(int_hash);
	[super free];
}

- (id) init: (struct key_def *) key_def_arg :(struct space *) space_arg
{
	self = [super init: key_def_arg :space_arg];
	if (self) {
		int_hash = mh_i32ptr_init();
	}
	return self;
}

- (size_t) size
{
	return mh_size(int_hash);
}

- (struct tuple *) findUnsafe: (void *) key :(int) part_count
{
	(void) part_count;

	struct tuple *ret = NULL;
	u32 num = int32_key_to_value(key);
	const struct mh_i32ptr_node_t node = { .key = num };
	mh_int_t k = mh_i32ptr_get(int_hash, &node, NULL, NULL);
	if (k != mh_end(int_hash))
		ret = mh_i32ptr_node(int_hash, k)->val;
#ifdef DEBUG
	say_debug("Hash32Index find(self:%p, key:%i) = %p", self, num, ret);
#endif
	return ret;
}

- (void) remove: (struct tuple *) tuple
{
	void *field = tuple_field(tuple, key_def->parts[0].fieldno);
	u32 num = int32_key_to_value(field);
	const struct mh_i32ptr_node_t node = { .key = num };
	mh_int_t k = mh_i32ptr_get(int_hash, &node, NULL, NULL);
	if (k != mh_end(int_hash))
		mh_i32ptr_del(int_hash, k, NULL, NULL);
#ifdef DEBUG
	say_debug("Hash32Index remove(self:%p, key:%i)", self, num);
#endif
}

- (void) replace: (struct tuple *) old_tuple
	:(struct tuple *) new_tuple
{
	void *field = tuple_field(new_tuple, key_def->parts[0].fieldno);
	u32 num = int32_key_to_value(field);

	if (old_tuple != NULL) {
		void *old_field = tuple_field(old_tuple,
					      key_def->parts[0].fieldno);
		load_varint32(&old_field);
		u32 old_num = *(u32 *)old_field;
		const struct mh_i32ptr_node_t node = { .key = old_num };
		mh_int_t k = mh_i32ptr_get(int_hash, &node, NULL, NULL);
		if (k != mh_end(int_hash))
			mh_i32ptr_del(int_hash, k, NULL, NULL);
	}

	const struct mh_i32ptr_node_t node = { .key = num, .val = new_tuple };
	mh_int_t pos = mh_i32ptr_put(int_hash, &node, NULL, NULL, NULL);

	if (pos == mh_end(int_hash))
		tnt_raise(LoggedError, :ER_MEMORY_ISSUE, (ssize_t) pos,
			  "int hash", "key");

#ifdef DEBUG
	say_debug("Hash32Index replace(self:%p, old_tuple:%p, new_tuple:%p) key:%i",
		  self, old_tuple, new_tuple, num);
#endif
}

<<<<<<< HEAD
- (void) initIterator: (struct iterator *) iterator
	:(enum iterator_type) type
	:(void *) key :(int) part_count
{
	(void) part_count;
	struct hash_iterator *it = hash_iterator(iterator);

	switch (type) {
	case ITER_GE:
		if (key != NULL) {
			check_key_parts(key_def, part_count,
					traits->allows_partial_key);
			u32 num = int32_key_to_value(key);
			it->h_pos = mh_i32ptr_get(int_hash, num);
			it->base.next = hash_iterator_next;
			break;
		}
		/* Fall through. */
	case ITER_ALL:
		it->base.next = hash_iterator_next;
		it->h_pos = mh_begin(int_hash);
		break;
	case ITER_EQ:
		check_key_parts(key_def, part_count,
				traits->allows_partial_key);
		u32 num = int32_key_to_value(key);
		it->h_pos = mh_i32ptr_get(int_hash, num);
		it->base.next = hash_iterator_eq;
		break;
	default:
		tnt_raise(ClientError, :ER_UNSUPPORTED,
			  "Hash index", "requested iterator type");
	}

=======
- (struct iterator *) allocIterator
{
	struct hash_i32_iterator *it = malloc(sizeof(struct hash_i32_iterator));
	if (it) {
		memset(it, 0, sizeof(*it));
		it->base.next = hash_iterator_i32_next;
		it->base.free = hash_iterator_free;
	}
	return (struct iterator *) it;
}

- (void) initIterator: (struct iterator *) ptr:(enum iterator_type) type
{
	assert(iterator->free == hash_iterator_free);
	struct hash_i32_iterator *it = (struct hash_i32_iterator *) ptr;

	if (type == ITER_REVERSE)
		tnt_raise(IllegalParams, :"hash iterator is forward only");

	it->base.next_equal = 0; /* Should not be used. */
	it->h_pos = mh_begin(int_hash);
	it->hash = int_hash;
}

- (void) initIteratorUnsafe: (struct iterator *) ptr: (enum iterator_type) type
                        :(void *) key :(int) part_count
{
	(void) part_count;
	if (type == ITER_REVERSE)
		tnt_raise(IllegalParams, :"hash iterator is forward only");

	assert(iterator->free == hash_iterator_free);
	struct hash_i32_iterator *it = (struct hash_i32_iterator *) ptr;

	u32 num = int32_key_to_value(key);
	it->base.next_equal = iterator_first_equal;
	const struct mh_i32ptr_node_t node = { .key = num };
	it->h_pos = mh_i32ptr_get(int_hash, &node, NULL, NULL);
>>>>>>> 73591c5e
	it->hash = int_hash;
}
@end

/* }}} */

/* {{{ Hash64Index ************************************************/

static u64
int64_key_to_value(void *key)
{
	u32 key_size = load_varint32(&key);
	if (key_size != 8)
		tnt_raise(ClientError, :ER_KEY_FIELD_TYPE, "u64");
	return *((u64 *) key);
}

@implementation Hash64Index
- (void) reserve: (u32) n_tuples
{
	mh_i64ptr_reserve(int64_hash, n_tuples, NULL, NULL);
}

- (void) free
{
	mh_i64ptr_destroy(int64_hash);
	[super free];
}

- (id) init: (struct key_def *) key_def_arg :(struct space *) space_arg
{
	self = [super init: key_def_arg :space_arg];
	if (self) {
		int64_hash = mh_i64ptr_init();
	}
	return self;
}

- (size_t) size
{
	return mh_size(int64_hash);
}

- (struct tuple *) findUnsafe: (void *) key :(int) part_count
{
	(void) part_count;

	struct tuple *ret = NULL;
	u64 num = int64_key_to_value(key);
	const struct mh_i64ptr_node_t node = { .key = num };
	mh_int_t k = mh_i64ptr_get(int64_hash, &node, NULL, NULL);
	if (k != mh_end(int64_hash))
		ret = mh_i64ptr_node(int64_hash, k)->val;
#ifdef DEBUG
	say_debug("Hash64Index find(self:%p, key:%"PRIu64") = %p", self, num, ret);
#endif
	return ret;
}

- (void) remove: (struct tuple *) tuple
{
	void *field = tuple_field(tuple, key_def->parts[0].fieldno);
	u64 num = int64_key_to_value(field);

	const struct mh_i64ptr_node_t node = { .key = num };
	mh_int_t k = mh_i64ptr_get(int64_hash, &node, NULL, NULL);
	if (k != mh_end(int64_hash))
		mh_i64ptr_del(int64_hash, k, NULL, NULL);
#ifdef DEBUG
	say_debug("Hash64Index remove(self:%p, key:%"PRIu64")", self, num);
#endif
}

- (void) replace: (struct tuple *) old_tuple
	:(struct tuple *) new_tuple
{
	void *field = tuple_field(new_tuple, key_def->parts[0].fieldno);
	u64 num = int64_key_to_value(field);

	if (old_tuple != NULL) {
		void *old_field = tuple_field(old_tuple,
					      key_def->parts[0].fieldno);
		load_varint32(&old_field);
		u64 old_num = *(u64 *)old_field;
		const struct mh_i64ptr_node_t node = { .key = old_num };
		mh_int_t k = mh_i64ptr_get(int64_hash, &node, NULL, NULL);
		if (k != mh_end(int64_hash))
			mh_i64ptr_del(int64_hash, k, NULL, NULL);
	}

	const struct mh_i64ptr_node_t node = { .key = num, .val = new_tuple };
	mh_int_t pos = mh_i64ptr_put(int64_hash, &node, NULL, NULL, NULL);
	if (pos == mh_end(int64_hash))
		tnt_raise(LoggedError, :ER_MEMORY_ISSUE, (ssize_t) pos,
			  "int64 hash", "key");
#ifdef DEBUG
	say_debug("Hash64Index replace(self:%p, old_tuple:%p, tuple:%p) key:%"PRIu64,
		  self, old_tuple, new_tuple, num);
#endif
}

<<<<<<< HEAD
- (void) initIterator: (struct iterator *) iterator
	:(enum iterator_type) type
	:(void *) key :(int) part_count
{
	struct hash_iterator *it = hash_iterator(iterator);

	(void) part_count;
=======
- (struct iterator *) allocIterator
{
	struct hash_i64_iterator *it = malloc(sizeof(struct hash_i64_iterator));
	if (it) {
		memset(it, 0, sizeof(*it));
		it->base.next = hash_iterator_i64_next;
		it->base.free = hash_iterator_free;
	}
	return (struct iterator *) it;
}

- (void) initIterator: (struct iterator *) ptr: (enum iterator_type) type
{
	assert(iterator->free == hash_iterator_free);
	struct hash_i64_iterator *it = (struct hash_i64_iterator *) ptr;

	if (type == ITER_REVERSE)
		tnt_raise(IllegalParams, :"hash iterator is forward only");

	it->base.next_equal = 0; /* Should not be used if not positioned. */
	it->h_pos = mh_begin(int64_hash);
	it->hash = int64_hash;
}

- (void) initIteratorUnsafe: (struct iterator *) ptr: (enum iterator_type) type
                        :(void *) key :(int) part_count
{
	(void) part_count;
	if (type == ITER_REVERSE)
		tnt_raise(IllegalParams, :"hash iterator is forward only");

	assert(iterator->free == hash_iterator_free);
	struct hash_i64_iterator *it = (struct hash_i64_iterator *) ptr;
>>>>>>> 73591c5e

	switch (type) {
	case ITER_GE:
		if (key != NULL) {
			check_key_parts(key_def, part_count,
					traits->allows_partial_key);
			u64 num = int64_key_to_value(key);
			it->h_pos = mh_i64ptr_get(int64_hash, num);
			it->base.next = hash_iterator_next;
			break;
		}
		/* Fallthrough. */
	case ITER_ALL:
		it->base.next = hash_iterator_next;
		it->h_pos = mh_begin(int64_hash);
		break;
	case ITER_EQ:
		check_key_parts(key_def, part_count,
				traits->allows_partial_key);
		u64 num = int64_key_to_value(key);
		it->h_pos = mh_i64ptr_get(int64_hash, num);
		it->base.next = hash_iterator_eq;
		break;
	default:
		tnt_raise(ClientError, :ER_UNSUPPORTED,
			  "Hash index", "requested iterator type");
	}

<<<<<<< HEAD
	it->hash = (struct mh_i32ptr_t *) int64_hash;
=======
	it->base.next_equal = iterator_first_equal;
	const struct mh_i64ptr_node_t node = { .key = num };
	it->h_pos = mh_i64ptr_get(int64_hash, &node, NULL, NULL);
	it->hash = int64_hash;
>>>>>>> 73591c5e
}
@end

/* }}} */

/* {{{ HashStrIndex ***********************************************/

@implementation HashStrIndex
- (void) reserve: (u32) n_tuples
{
	mh_lstrptr_reserve(str_hash, n_tuples, NULL, NULL);
}

- (void) free
{
	mh_lstrptr_destroy(str_hash);
	[super free];
}

- (id) init: (struct key_def *) key_def_arg :(struct space *) space_arg
{
	self = [super init: key_def_arg :space_arg];
	if (self) {
		str_hash = mh_lstrptr_init();
	}
	return self;
}

- (size_t) size
{
	return mh_size(str_hash);
}

- (struct tuple *) findUnsafe: (void *) key :(int) part_count
{
	(void) part_count;
	struct tuple *ret = NULL;
	const struct mh_lstrptr_node_t node = { .key = key };
	mh_int_t k = mh_lstrptr_get(str_hash, &node, NULL, NULL);
	if (k != mh_end(str_hash))
		ret = mh_lstrptr_node(str_hash, k)->val;
#ifdef DEBUG
	u32 key_size = load_varint32(&key);
	say_debug("HashStrIndex find(self:%p, key:(%i)'%.*s') = %p",
		  self, key_size, key_size, (u8 *)key, ret);
#endif
	return ret;
}

- (void) remove: (struct tuple *) tuple
{
	void *field = tuple_field(tuple, key_def->parts[0].fieldno);

	const struct mh_lstrptr_node_t node = { .key = field };
	mh_int_t k = mh_lstrptr_get(str_hash, &node, NULL, NULL);
	if (k != mh_end(str_hash))
		mh_lstrptr_del(str_hash, k, NULL, NULL);
#ifdef DEBUG
	u32 field_size = load_varint32(&field);
	say_debug("HashStrIndex remove(self:%p, key:'%.*s')",
		  self, field_size, (u8 *)field);
#endif
}

- (void) replace: (struct tuple *) old_tuple
	:(struct tuple *) new_tuple
{
	void *field = tuple_field(new_tuple, key_def->parts[0].fieldno);

	if (field == NULL)
		tnt_raise(ClientError, :ER_NO_SUCH_FIELD,
			  key_def->parts[0].fieldno);

	if (old_tuple != NULL) {
		void *old_field = tuple_field(old_tuple,
					      key_def->parts[0].fieldno);
		const struct mh_lstrptr_node_t node = { .key = old_field };
		mh_int_t k = mh_lstrptr_get(str_hash, &node, NULL, NULL);
		if (k != mh_end(str_hash))
			mh_lstrptr_del(str_hash, k, NULL, NULL);
	}

	const struct mh_lstrptr_node_t node = { .key = field, .val = new_tuple};
	mh_int_t pos = mh_lstrptr_put(str_hash, &node, NULL, NULL, NULL);
	if (pos == mh_end(str_hash))
		tnt_raise(LoggedError, :ER_MEMORY_ISSUE, (ssize_t) pos,
			  "str hash", "key");
#ifdef DEBUG
	u32 field_size = load_varint32(&field);
	say_debug("HashStrIndex replace(self:%p, old_tuple:%p, tuple:%p) key:'%.*s'",
		  self, old_tuple, new_tuple, field_size, (u8 *)field);
#endif
}

<<<<<<< HEAD
- (void) initIterator: (struct iterator *) iterator
	:(enum iterator_type) type
	:(void *) key :(int) part_count
=======
- (struct iterator *) allocIterator
{
	struct hash_lstr_iterator *it = malloc(sizeof(struct hash_lstr_iterator));
	if (it) {
		memset(it, 0, sizeof(*it));
		it->base.next = hash_iterator_lstr_next;
		it->base.free = hash_iterator_free;
	}
	return (struct iterator *) it;
}


- (void) initIterator: (struct iterator *) ptr: (enum iterator_type) type
{
	assert(ptr->free == hash_iterator_free);
	struct hash_lstr_iterator *it = (struct hash_lstr_iterator *) ptr;

	if (type == ITER_REVERSE)
		tnt_raise(IllegalParams, :"hash iterator is forward only");

	it->base.next_equal = 0; /* Should not be used if not positioned. */
	it->h_pos = mh_begin(str_hash);
	it->hash = str_hash;
}

- (void) initIteratorUnsafe: (struct iterator *) ptr
			:(enum iterator_type) type
                        :(void *) key :(int) part_count
>>>>>>> 73591c5e
{
	(void) part_count;

<<<<<<< HEAD
	struct hash_iterator *it = hash_iterator(iterator);

	switch (type) {
	case ITER_GE:
		if (key != NULL) {
			check_key_parts(key_def, part_count,
					traits->allows_partial_key);
			it->h_pos = mh_lstrptr_get(str_hash, key);
			it->base.next = hash_iterator_next;
			break;
		}
		/* Fall through. */
	case ITER_ALL:
		it->base.next = hash_iterator_next;
		it->h_pos = mh_begin(str_hash);
		break;
	case ITER_EQ:
		check_key_parts(key_def, part_count,
				traits->allows_partial_key);
		it->h_pos = mh_lstrptr_get(str_hash, key);
		it->base.next = hash_iterator_eq;
		break;
	default:
		tnt_raise(ClientError, :ER_UNSUPPORTED,
			  "Hash index", "requested iterator type");
	}

	it->hash = (struct mh_i32ptr_t *) str_hash;
=======
	assert(iterator->free == hash_iterator_free);
	struct hash_lstr_iterator *it = (struct hash_lstr_iterator *) ptr;

	it->base.next_equal = iterator_first_equal;
	const struct mh_lstrptr_node_t node = { .key = key };
	it->h_pos = mh_lstrptr_get(str_hash, &node, NULL, NULL);
	it->hash = str_hash;
>>>>>>> 73591c5e
}
@end

/* }}} */
<|MERGE_RESOLUTION|>--- conflicted
+++ resolved
@@ -234,7 +234,6 @@
 	[self subclassResponsibility: _cmd];
 }
 
-
 @end
 
 /* }}} */
@@ -247,13 +246,6 @@
 	mh_int_t h_pos;
 };
 
-<<<<<<< HEAD
-void
-hash_iterator_free(struct iterator *iterator)
-{
-	assert(iterator->free == hash_iterator_free);
-	free(iterator);
-=======
 struct hash_i64_iterator {
 	struct iterator base;
 	struct mh_i64ptr_t *hash;
@@ -266,10 +258,17 @@
 	mh_int_t h_pos;
 };
 
+void
+hash_iterator_free(struct iterator *iterator)
+{
+	assert(iterator->free == hash_iterator_free);
+	free(iterator);
+}
+
 struct tuple *
-hash_iterator_i32_next(struct iterator *ptr)
-{
-	assert(iterator->next == hash_iterator_i32_next);
+hash_iterator_i32_ge(struct iterator *ptr)
+{
+	assert(ptr->free == hash_iterator_free);
 	struct hash_i32_iterator *it = (struct hash_i32_iterator *) ptr;
 
 	while (it->h_pos < mh_end(it->hash)) {
@@ -278,24 +277,13 @@
 		it->h_pos++;
 	}
 	return NULL;
->>>>>>> 73591c5e
-}
-
-static struct hash_iterator *
-hash_iterator(struct iterator *iterator)
-{
-	assert(iterator->free == hash_iterator_free);
-	return (struct hash_iterator *) iterator;
-}
+}
+
 struct tuple *
-hash_iterator_i64_next(struct iterator *ptr)
-{
-<<<<<<< HEAD
-	struct hash_iterator *it = hash_iterator(iterator);
-=======
-	assert(iterator->next == hash_iterator_i64_next);
+hash_iterator_i64_ge(struct iterator *ptr)
+{
+	assert(ptr->free == hash_iterator_free);
 	struct hash_i64_iterator *it = (struct hash_i64_iterator *) ptr;
->>>>>>> 73591c5e
 
 	while (it->h_pos < mh_end(it->hash)) {
 		if (mh_exist(it->hash, it->h_pos))
@@ -306,9 +294,9 @@
 }
 
 struct tuple *
-hash_iterator_lstr_next(struct iterator *ptr)
-{
-	assert(iterator->next == hash_iterator_lstr_next);
+hash_iterator_lstr_ge(struct iterator *ptr)
+{
+	assert(ptr->free == hash_iterator_free);
 	struct hash_lstr_iterator *it = (struct hash_lstr_iterator *) ptr;
 
 	while (it->h_pos < mh_end(it->hash)) {
@@ -320,22 +308,30 @@
 }
 
 static struct tuple *
-hash_iterator_next_null(struct iterator *it __attribute__((unused)))
-{
-<<<<<<< HEAD
-	return NULL;
-=======
-	assert(iterator->free == hash_iterator_free);
-	free(iterator);
->>>>>>> 73591c5e
+hash_iterator_eq_next(struct iterator *it __attribute__((unused)))
+{
+	return NULL;
 }
 
 static struct tuple *
-hash_iterator_eq(struct iterator *it)
-{
-	assert(it->next == hash_iterator_eq);
-	it->next = hash_iterator_next_null;
-	return hash_iterator_next(it);
+hash_iterator_i32_eq(struct iterator *it)
+{
+	it->next = hash_iterator_eq_next;
+	return hash_iterator_i32_ge(it);
+}
+
+static struct tuple *
+hash_iterator_i64_eq(struct iterator *it)
+{
+	it->next = hash_iterator_eq_next;
+	return hash_iterator_i64_ge(it);
+}
+
+static struct tuple *
+hash_iterator_lstr_eq(struct iterator *it)
+{
+	it->next = hash_iterator_eq_next;
+	return hash_iterator_lstr_ge(it);
 }
 
 @implementation HashIndex
@@ -513,13 +509,23 @@
 #endif
 }
 
-<<<<<<< HEAD
-- (void) initIterator: (struct iterator *) iterator
-	:(enum iterator_type) type
-	:(void *) key :(int) part_count
+- (struct iterator *) allocIterator
+{
+	struct hash_i32_iterator *it = malloc(sizeof(struct hash_i32_iterator));
+	if (it) {
+		memset(it, 0, sizeof(*it));
+		it->base.next = hash_iterator_i32_ge;
+		it->base.free = hash_iterator_free;
+	}
+	return (struct iterator *) it;
+}
+
+- (void) initIterator: (struct iterator *) ptr: (enum iterator_type) type
+                        :(void *) key :(int) part_count
 {
 	(void) part_count;
-	struct hash_iterator *it = hash_iterator(iterator);
+	assert(ptr->free == hash_iterator_free);
+	struct hash_i32_iterator *it = (struct hash_i32_iterator *) ptr;
 
 	switch (type) {
 	case ITER_GE:
@@ -527,67 +533,28 @@
 			check_key_parts(key_def, part_count,
 					traits->allows_partial_key);
 			u32 num = int32_key_to_value(key);
-			it->h_pos = mh_i32ptr_get(int_hash, num);
-			it->base.next = hash_iterator_next;
+			const struct mh_i32ptr_node_t node = { .key = num };
+			it->h_pos = mh_i32ptr_get(int_hash, &node, NULL, NULL);
+			it->base.next = hash_iterator_i32_ge;
 			break;
 		}
 		/* Fall through. */
 	case ITER_ALL:
-		it->base.next = hash_iterator_next;
 		it->h_pos = mh_begin(int_hash);
+		it->base.next = hash_iterator_i32_ge;
 		break;
 	case ITER_EQ:
 		check_key_parts(key_def, part_count,
 				traits->allows_partial_key);
 		u32 num = int32_key_to_value(key);
-		it->h_pos = mh_i32ptr_get(int_hash, num);
-		it->base.next = hash_iterator_eq;
+		const struct mh_i32ptr_node_t node = { .key = num };
+		it->h_pos = mh_i32ptr_get(int_hash, &node, NULL, NULL);
+		it->base.next = hash_iterator_i32_eq;
 		break;
 	default:
 		tnt_raise(ClientError, :ER_UNSUPPORTED,
 			  "Hash index", "requested iterator type");
 	}
-
-=======
-- (struct iterator *) allocIterator
-{
-	struct hash_i32_iterator *it = malloc(sizeof(struct hash_i32_iterator));
-	if (it) {
-		memset(it, 0, sizeof(*it));
-		it->base.next = hash_iterator_i32_next;
-		it->base.free = hash_iterator_free;
-	}
-	return (struct iterator *) it;
-}
-
-- (void) initIterator: (struct iterator *) ptr:(enum iterator_type) type
-{
-	assert(iterator->free == hash_iterator_free);
-	struct hash_i32_iterator *it = (struct hash_i32_iterator *) ptr;
-
-	if (type == ITER_REVERSE)
-		tnt_raise(IllegalParams, :"hash iterator is forward only");
-
-	it->base.next_equal = 0; /* Should not be used. */
-	it->h_pos = mh_begin(int_hash);
-	it->hash = int_hash;
-}
-
-- (void) initIteratorUnsafe: (struct iterator *) ptr: (enum iterator_type) type
-                        :(void *) key :(int) part_count
-{
-	(void) part_count;
-	if (type == ITER_REVERSE)
-		tnt_raise(IllegalParams, :"hash iterator is forward only");
-
-	assert(iterator->free == hash_iterator_free);
-	struct hash_i32_iterator *it = (struct hash_i32_iterator *) ptr;
-
-	u32 num = int32_key_to_value(key);
-	it->base.next_equal = iterator_first_equal;
-	const struct mh_i32ptr_node_t node = { .key = num };
-	it->h_pos = mh_i32ptr_get(int_hash, &node, NULL, NULL);
->>>>>>> 73591c5e
 	it->hash = int_hash;
 }
 @end
@@ -689,49 +656,24 @@
 #endif
 }
 
-<<<<<<< HEAD
-- (void) initIterator: (struct iterator *) iterator
-	:(enum iterator_type) type
-	:(void *) key :(int) part_count
-{
-	struct hash_iterator *it = hash_iterator(iterator);
-
-	(void) part_count;
-=======
 - (struct iterator *) allocIterator
 {
 	struct hash_i64_iterator *it = malloc(sizeof(struct hash_i64_iterator));
 	if (it) {
 		memset(it, 0, sizeof(*it));
-		it->base.next = hash_iterator_i64_next;
+		it->base.next = hash_iterator_i64_ge;
 		it->base.free = hash_iterator_free;
 	}
 	return (struct iterator *) it;
 }
 
+
 - (void) initIterator: (struct iterator *) ptr: (enum iterator_type) type
-{
-	assert(iterator->free == hash_iterator_free);
+                        :(void *) key :(int) part_count
+{
+	(void) part_count;
+	assert(ptr->free == hash_iterator_free);
 	struct hash_i64_iterator *it = (struct hash_i64_iterator *) ptr;
-
-	if (type == ITER_REVERSE)
-		tnt_raise(IllegalParams, :"hash iterator is forward only");
-
-	it->base.next_equal = 0; /* Should not be used if not positioned. */
-	it->h_pos = mh_begin(int64_hash);
-	it->hash = int64_hash;
-}
-
-- (void) initIteratorUnsafe: (struct iterator *) ptr: (enum iterator_type) type
-                        :(void *) key :(int) part_count
-{
-	(void) part_count;
-	if (type == ITER_REVERSE)
-		tnt_raise(IllegalParams, :"hash iterator is forward only");
-
-	assert(iterator->free == hash_iterator_free);
-	struct hash_i64_iterator *it = (struct hash_i64_iterator *) ptr;
->>>>>>> 73591c5e
 
 	switch (type) {
 	case ITER_GE:
@@ -739,35 +681,29 @@
 			check_key_parts(key_def, part_count,
 					traits->allows_partial_key);
 			u64 num = int64_key_to_value(key);
-			it->h_pos = mh_i64ptr_get(int64_hash, num);
-			it->base.next = hash_iterator_next;
+			const struct mh_i64ptr_node_t node = { .key = num };
+			it->h_pos = mh_i64ptr_get(int64_hash, &node, NULL, NULL);
+			it->base.next = hash_iterator_i64_ge;
 			break;
 		}
 		/* Fallthrough. */
 	case ITER_ALL:
-		it->base.next = hash_iterator_next;
+		it->base.next = hash_iterator_i64_ge;
 		it->h_pos = mh_begin(int64_hash);
 		break;
 	case ITER_EQ:
 		check_key_parts(key_def, part_count,
 				traits->allows_partial_key);
 		u64 num = int64_key_to_value(key);
-		it->h_pos = mh_i64ptr_get(int64_hash, num);
-		it->base.next = hash_iterator_eq;
+		const struct mh_i64ptr_node_t node = { .key = num };
+		it->h_pos = mh_i64ptr_get(int64_hash, &node, NULL, NULL);
+		it->base.next = hash_iterator_i64_eq;
 		break;
 	default:
 		tnt_raise(ClientError, :ER_UNSUPPORTED,
 			  "Hash index", "requested iterator type");
 	}
-
-<<<<<<< HEAD
-	it->hash = (struct mh_i32ptr_t *) int64_hash;
-=======
-	it->base.next_equal = iterator_first_equal;
-	const struct mh_i64ptr_node_t node = { .key = num };
-	it->h_pos = mh_i64ptr_get(int64_hash, &node, NULL, NULL);
 	it->hash = int64_hash;
->>>>>>> 73591c5e
 }
 @end
 
@@ -862,81 +798,54 @@
 #endif
 }
 
-<<<<<<< HEAD
-- (void) initIterator: (struct iterator *) iterator
-	:(enum iterator_type) type
-	:(void *) key :(int) part_count
-=======
 - (struct iterator *) allocIterator
 {
 	struct hash_lstr_iterator *it = malloc(sizeof(struct hash_lstr_iterator));
 	if (it) {
 		memset(it, 0, sizeof(*it));
-		it->base.next = hash_iterator_lstr_next;
+		it->base.next = hash_iterator_lstr_ge;
 		it->base.free = hash_iterator_free;
 	}
 	return (struct iterator *) it;
 }
 
 
-- (void) initIterator: (struct iterator *) ptr: (enum iterator_type) type
-{
+- (void) initIterator: (struct iterator *) ptr
+			:(enum iterator_type) type
+                        :(void *) key :(int) part_count
+{
+	(void) part_count;
+
 	assert(ptr->free == hash_iterator_free);
 	struct hash_lstr_iterator *it = (struct hash_lstr_iterator *) ptr;
-
-	if (type == ITER_REVERSE)
-		tnt_raise(IllegalParams, :"hash iterator is forward only");
-
-	it->base.next_equal = 0; /* Should not be used if not positioned. */
-	it->h_pos = mh_begin(str_hash);
-	it->hash = str_hash;
-}
-
-- (void) initIteratorUnsafe: (struct iterator *) ptr
-			:(enum iterator_type) type
-                        :(void *) key :(int) part_count
->>>>>>> 73591c5e
-{
-	(void) part_count;
-
-<<<<<<< HEAD
-	struct hash_iterator *it = hash_iterator(iterator);
 
 	switch (type) {
 	case ITER_GE:
 		if (key != NULL) {
 			check_key_parts(key_def, part_count,
 					traits->allows_partial_key);
-			it->h_pos = mh_lstrptr_get(str_hash, key);
-			it->base.next = hash_iterator_next;
+			const struct mh_lstrptr_node_t node = { .key = key };
+			it->h_pos = mh_lstrptr_get(str_hash, &node, NULL, NULL);
+			it->base.next = hash_iterator_lstr_ge;
 			break;
 		}
 		/* Fall through. */
 	case ITER_ALL:
-		it->base.next = hash_iterator_next;
+		it->base.next = hash_iterator_lstr_ge;
 		it->h_pos = mh_begin(str_hash);
 		break;
 	case ITER_EQ:
 		check_key_parts(key_def, part_count,
 				traits->allows_partial_key);
-		it->h_pos = mh_lstrptr_get(str_hash, key);
-		it->base.next = hash_iterator_eq;
+		const struct mh_lstrptr_node_t node = { .key = key };
+		it->h_pos = mh_lstrptr_get(str_hash, &node, NULL, NULL);
+		it->base.next = hash_iterator_lstr_eq;
 		break;
 	default:
 		tnt_raise(ClientError, :ER_UNSUPPORTED,
 			  "Hash index", "requested iterator type");
 	}
-
-	it->hash = (struct mh_i32ptr_t *) str_hash;
-=======
-	assert(iterator->free == hash_iterator_free);
-	struct hash_lstr_iterator *it = (struct hash_lstr_iterator *) ptr;
-
-	it->base.next_equal = iterator_first_equal;
-	const struct mh_lstrptr_node_t node = { .key = key };
-	it->h_pos = mh_lstrptr_get(str_hash, &node, NULL, NULL);
 	it->hash = str_hash;
->>>>>>> 73591c5e
 }
 @end
 
