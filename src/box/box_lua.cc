--- conflicted
+++ resolved
@@ -418,21 +418,11 @@
 	struct tuple_iterator it;
 	tuple_rewind(&it, tuple);
 	const char *field;
-<<<<<<< HEAD
 	while ((field = tuple_next(&it)))
 		luamp_decode(L, &field);
 
-	assert(lua_gettop(L) == tuple_arity(tuple) + 1);
-	return lua_gettop(L) - 1;
-=======
-
-	uint32_t len;
-	while ((field = tuple_next(&it, &len)))
-		lua_pushlstring(L, field, len);
-
-	assert(lua_gettop(L) == argc + tuple->field_count);
-	return tuple->field_count;
->>>>>>> 10459ebe
+	assert(lua_gettop(L) == argc + tuple_arity(tuple));
+	return tuple_arity(tuple);
 }
 
 static int
