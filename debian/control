Source: tarantool
Priority: optional
Maintainer: Dmitry E. Oboukhov <unera@debian.org>
Build-Depends: cdbs, debhelper (>= 8),
 cmake,
 libreadline-dev,
<<<<<<< HEAD
 python-yaml,
 python-daemon,
=======
>>>>>>> d169866d
 libncurses5-dev,
 libiberty-dev | binutils-dev,
 libmysqlclient-dev,
 libpq-dev
Section: database
Standards-Version: 3.9.5
Homepage: http://tarantool.org/
VCS-Browser: https://github.com/tarantool/tarantool
VCS-Git: git://github.com/tarantool/tarantool.git

Package: tarantool-common
Architecture: all
Priority: optional
Depends: ${misc:Depends}, adduser
Description: Tarantool in-memory database - common files
 Tarantool is an in-memory database and Lua application server.
 This package provides scripts to work with tarantool configuration
 and log files.

Package: tarantool
Architecture: i386 amd64 kfreebsd-i386 kfreebsd-amd64 hurd-i386
Priority: optional
Depends: ${shlibs:Depends}, ${misc:Depends}
Conflicts: tarantool-dbg (<< 1.5.2),
 tarantool-common (<< 1.6~),
 tarantool-client (<< 1.6~),
 tarantool-client-dbg (<< 1.6~),
 tarantool-plugins (<< 1.6~),
 tarantool-mysql-plugin (<< 1.6~),
 tarantool-postgresql-plugin (<< 1.6~),
 libtarantool-dev (<< 1.6~)
Recommends: tarantool-common (>= 1.6),
 tarantool-modules
Description: In-memory database with Lua application server
 Tarantool is an in-memory database and Lua application server.
 Its key properties include:
 .
  * flexible data model
  * multiple index types: HASH, TREE, BITSET
  * optional persistence and strong data durability
  * log streaming replication
  * Lua functions, procedures, triggers, with rich access to database API,
    JSON support, inter-procedure and network communication libraries
  * a command line client supporting simple SQL and a native Lua console
 .
 This package provides Tarantool server.

Package: tarantool-modules
Conflicts: tarantool-plugins (<< 1.5.3)
Replaces: tarantool-plugins (<< 1.5.3)
Architecture: i386 amd64 kfreebsd-i386 kfreebsd-amd64 hurd-i386
Priority: optional
Depends:
 ${shlibs:Depends},
 ${misc:Depends},
 tarantool (= ${binary:Version})
Recommends:
 tarantool-postgresql-module,
 tarantool-mysql-module
Description: Tarantool in-memory database - all plug-ins bundle
 Tarantool is an in-memory database and Lua application server.
 This package provides (or depends on) all Tarantool additional
 modules.

Package: tarantool-postgresql-module
Conflicts: tarantool-postgresql-plugin (<< 1.5.3)
Replaces: tarantool-postgresql-plugin
Architecture: i386 amd64 kfreebsd-i386 kfreebsd-amd64 hurd-i386
Priority: optional
Depends: ${shlibs:Depends}, ${misc:Depends},
 tarantool-modules (= ${binary:Version}),
 tarantool (= ${binary:Version})
Description: Tarantool in-memory database - PostgreSQL connector
 Tarantool is an in-memory database and Lua application server.
 This package contains a connector to PostgreSQL database for
 Tarantool Lua stored procedures.

Package: tarantool-mysql-module
Conflicts: tarantool-mysql-plugin (<< 1.5.3)
Replaces: tarantool-mysql-plugin
Architecture: i386 amd64 kfreebsd-i386 kfreebsd-amd64 hurd-i386
Priority: optional
Depends: ${shlibs:Depends}, ${misc:Depends},
 tarantool-modules (= ${binary:Version}),
 tarantool (= ${binary:Version})
Description: Tarantool in-memory database - MySQL connector
 Tarantool is an in-memory database and Lua application server.
 This package contains a connector to MySQL database for Tarantool
 Lua stored procedures.

Package: tarantool-dev
Architecture: i386 amd64 kfreebsd-i386 kfreebsd-amd64 hurd-i386
Priority: optional
Section: libdevel
Depends: ${shlibs:Depends}, ${misc:Depends},
 tarantool (= ${binary:Version})
Description: Tarantool in-memory database - development headers
 Tarantool is an in-memory database and Lua application server.
 This package provides server headers needed to build pluggable modules.<|MERGE_RESOLUTION|>--- conflicted
+++ resolved
@@ -4,11 +4,6 @@
 Build-Depends: cdbs, debhelper (>= 8),
  cmake,
  libreadline-dev,
-<<<<<<< HEAD
- python-yaml,
- python-daemon,
-=======
->>>>>>> d169866d
  libncurses5-dev,
  libiberty-dev | binutils-dev,
  libmysqlclient-dev,
